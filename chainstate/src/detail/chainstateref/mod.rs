// Copyright (c) 2022 RBB S.r.l
// opensource@mintlayer.org
// SPDX-License-Identifier: MIT
// Licensed under the MIT License;
// you may not use this file except in compliance with the License.
// You may obtain a copy of the License at
//
// https://github.com/mintlayer/mintlayer-core/blob/master/LICENSE
//
// Unless required by applicable law or agreed to in writing, software
// distributed under the License is distributed on an "AS IS" BASIS,
// WITHOUT WARRANTIES OR CONDITIONS OF ANY KIND, either express or implied.
// See the License for the specific language governing permissions and
// limitations under the License.

use std::collections::BTreeSet;

use chainstate_storage::{
    BlockchainStorageRead, BlockchainStorageWrite, TipStorageTag, TransactionRw,
};
use chainstate_types::{
<<<<<<< HEAD
    block_index_ancestor_getter, get_skip_height, BlockIndex, BlockIndexHandle, BlockStatus,
    EpochData, GenBlockIndex, GetAncestorError, PropertyQueryError,
=======
    block_index_ancestor_getter, get_skip_height, BlockIndex, BlockIndexHandle, EpochData,
    EpochDataCache, GenBlockIndex, GetAncestorError, PropertyQueryError,
>>>>>>> 05cfbc70
};
use common::{
    chain::{
        block::{
            signed_block_header::SignedBlockHeader, timestamp::BlockTimestamp, BlockReward,
            ConsensusData,
        },
        config::EpochIndex,
        tokens::TokenAuxiliaryData,
        tokens::{get_tokens_issuance_count, TokenId},
        AccountNonce, AccountType, Block, ChainConfig, GenBlock, GenBlockId, OutPointSourceId,
        Transaction, TxOutput, UtxoOutPoint,
    },
    primitives::{id::WithId, BlockHeight, Id, Idable},
    time_getter::TimeGetter,
    Uint256,
};
use logging::log;
use pos_accounting::{PoSAccountingDB, PoSAccountingDelta, PoSAccountingView};
use tx_verifier::transaction_verifier::{config::TransactionVerifierConfig, TransactionVerifier};
use utils::{ensure, tap_error_log::LogError};
use utxo::{UtxosCache, UtxosDB, UtxosView};

use crate::{BlockError, ChainstateConfig};

use self::tx_verifier_storage::gen_block_index_getter;

use super::{
    median_time::calculate_median_time_past,
    tokens::check_tokens_data,
    transaction_verifier::{error::TokensError, flush::flush_to_storage},
    tx_verification_strategy::TransactionVerificationStrategy,
    BlockSizeError, CheckBlockError, CheckBlockTransactionsError,
};

mod epoch_seal;
pub use epoch_seal::EpochSealError;
mod in_memory_reorg;
mod tx_verifier_storage;

pub struct ChainstateRef<'a, S, V> {
    chain_config: &'a ChainConfig,
    chainstate_config: &'a ChainstateConfig,
    tx_verification_strategy: &'a V,
    db_tx: S,
    time_getter: &'a TimeGetter,
}

impl<'a, S: BlockchainStorageRead, V: TransactionVerificationStrategy> BlockIndexHandle
    for ChainstateRef<'a, S, V>
{
    fn get_block_index(
        &self,
        block_id: &Id<Block>,
    ) -> Result<Option<BlockIndex>, PropertyQueryError> {
        self.get_block_index(block_id)
    }

    fn get_gen_block_index(
        &self,
        block_id: &Id<GenBlock>,
    ) -> Result<Option<GenBlockIndex>, PropertyQueryError> {
        self.get_gen_block_index(block_id)
    }

    fn get_ancestor(
        &self,
        block_index: &BlockIndex,
        ancestor_height: BlockHeight,
    ) -> Result<GenBlockIndex, PropertyQueryError> {
        self.get_ancestor(&GenBlockIndex::Block(block_index.clone()), ancestor_height)
            .map_err(PropertyQueryError::from)
    }

    fn get_block_reward(
        &self,
        block_index: &BlockIndex,
    ) -> Result<Option<BlockReward>, PropertyQueryError> {
        self.get_block_reward(block_index)
    }
}

impl<'a, S: TransactionRw, V> ChainstateRef<'a, S, V> {
    pub fn commit_db_tx(self) -> chainstate_storage::Result<()> {
        self.db_tx.commit()
    }
}

impl<'a, S: BlockchainStorageRead, V: TransactionVerificationStrategy> ChainstateRef<'a, S, V> {
    pub fn new_rw(
        chain_config: &'a ChainConfig,
        chainstate_config: &'a ChainstateConfig,
        tx_verification_strategy: &'a V,
        db_tx: S,
        time_getter: &'a TimeGetter,
    ) -> ChainstateRef<'a, S, V> {
        ChainstateRef {
            chain_config,
            chainstate_config,
            db_tx,
            tx_verification_strategy,
            time_getter,
        }
    }

    pub fn new_ro(
        chain_config: &'a ChainConfig,
        chainstate_config: &'a ChainstateConfig,
        tx_verification_strategy: &'a V,
        db_tx: S,
        time_getter: &'a TimeGetter,
    ) -> ChainstateRef<'a, S, V> {
        ChainstateRef {
            chain_config,
            chainstate_config,
            db_tx,
            tx_verification_strategy,
            time_getter,
        }
    }

    pub fn make_utxo_view(&self) -> impl UtxosView<Error = S::Error> + '_ {
        UtxosDB::new(&self.db_tx)
    }

    pub fn make_pos_accounting_view(
        &self,
    ) -> impl PoSAccountingView<Error = pos_accounting::Error> + '_ {
        PoSAccountingDB::<_, TipStorageTag>::new(&self.db_tx)
    }

    pub fn chain_config(&self) -> &ChainConfig {
        self.chain_config
    }

    pub fn current_time(&self) -> std::time::Duration {
        self.time_getter.get_time()
    }

    pub fn get_best_block_id(&self) -> Result<Id<GenBlock>, PropertyQueryError> {
        self.db_tx
            .get_best_block_id()
            .map_err(PropertyQueryError::from)
            .map(|bid| bid.expect("Best block ID not initialized"))
    }

    pub fn get_block_index(
        &self,
        block_id: &Id<Block>,
    ) -> Result<Option<BlockIndex>, PropertyQueryError> {
        log::trace!("Loading block index of id: {}", block_id);
        self.db_tx.get_block_index(block_id).map_err(PropertyQueryError::from)
    }

    pub fn get_gen_block_index(
        &self,
        block_id: &Id<GenBlock>,
    ) -> Result<Option<GenBlockIndex>, PropertyQueryError> {
        gen_block_index_getter(&self.db_tx, self.chain_config, block_id)
            .map_err(PropertyQueryError::from)
    }

    pub fn get_mainchain_tx_index(
        &self,
        tx_id: &OutPointSourceId,
    ) -> Result<Option<common::chain::TxMainChainIndex>, PropertyQueryError> {
        log::trace!("Loading transaction index of id: {:?}", tx_id);
        self.db_tx.get_mainchain_tx_index(tx_id).map_err(PropertyQueryError::from)
    }

    pub fn get_block_id_by_height(
        &self,
        height: &BlockHeight,
    ) -> Result<Option<Id<GenBlock>>, PropertyQueryError> {
        self.db_tx.get_block_id_by_height(height).map_err(PropertyQueryError::from)
    }

    pub fn get_block(&self, block_id: Id<Block>) -> Result<Option<Block>, PropertyQueryError> {
        self.db_tx.get_block(block_id).map_err(PropertyQueryError::from)
    }

    pub fn get_block_header(
        &self,
        block_id: Id<Block>,
    ) -> Result<Option<SignedBlockHeader>, PropertyQueryError> {
        Ok(self.db_tx.get_block_header(block_id).log_err()?)
    }

    pub fn is_block_in_main_chain(
        &self,
        block_id: &Id<GenBlock>,
    ) -> Result<bool, PropertyQueryError> {
        let ht = match self.get_block_height_in_main_chain(block_id).log_err()? {
            None => return Ok(false),
            Some(ht) => ht,
        };
        let bid = self.get_block_id_by_height(&ht).log_err()?;
        Ok(bid == Some(*block_id))
    }

    /// Read previous block from storage and return its BlockIndex.
    fn get_previous_block_index(
        &self,
        block_index: &BlockIndex,
    ) -> Result<GenBlockIndex, PropertyQueryError> {
        let prev_block_id = block_index.prev_block_id();
        self.get_gen_block_index(prev_block_id)
            .log_err()?
            .ok_or(PropertyQueryError::PrevBlockIndexNotFound(*prev_block_id))
    }

    pub fn get_ancestor(
        &self,
        block_index: &GenBlockIndex,
        target_height: BlockHeight,
    ) -> Result<GenBlockIndex, GetAncestorError> {
        block_index_ancestor_getter(
            gen_block_index_getter,
            &self.db_tx,
            self.chain_config,
            block_index.into(),
            target_height,
        )
    }

    pub fn last_common_ancestor(
        &self,
        first_block_index: &GenBlockIndex,
        second_block_index: &GenBlockIndex,
    ) -> Result<GenBlockIndex, PropertyQueryError> {
        let mut first_block_index = first_block_index.clone();
        let mut second_block_index = second_block_index.clone();
        match first_block_index.block_height().cmp(&second_block_index.block_height()) {
            std::cmp::Ordering::Greater => {
                first_block_index = self
                    .get_ancestor(&first_block_index, second_block_index.block_height())
                    .log_err()?;
            }
            std::cmp::Ordering::Less => {
                second_block_index = self
                    .get_ancestor(&second_block_index, first_block_index.block_height())
                    .log_err()?;
            }
            std::cmp::Ordering::Equal => {}
        }

        loop {
            match (&first_block_index, &second_block_index) {
                _ if first_block_index.block_id() == second_block_index.block_id() => {
                    break Ok(first_block_index)
                }
                (GenBlockIndex::Block(first_blkidx), GenBlockIndex::Block(second_blkidx)) => {
                    first_block_index = self.get_previous_block_index(first_blkidx).log_err()?;
                    second_block_index = self.get_previous_block_index(second_blkidx).log_err()?;
                }
                _ => panic!("Chain iteration not in lockstep"),
            }
        }
    }

    fn last_common_ancestor_in_main_chain(
        &self,
        block_index: &GenBlockIndex,
    ) -> Result<GenBlockIndex, PropertyQueryError> {
        let best_block_index =
            self.get_best_block_index()?.ok_or(PropertyQueryError::BestBlockIndexNotFound)?;
        self.last_common_ancestor(block_index, &best_block_index)
    }

    pub fn get_best_block_index(&self) -> Result<Option<GenBlockIndex>, PropertyQueryError> {
        self.get_gen_block_index(&self.get_best_block_id().log_err()?)
    }

    pub fn get_token_aux_data(
        &self,
        token_id: &TokenId,
    ) -> Result<Option<TokenAuxiliaryData>, PropertyQueryError> {
        self.db_tx.get_token_aux_data(token_id).map_err(PropertyQueryError::from)
    }

    pub fn get_token_id(
        &self,
        tx_id: &Id<Transaction>,
    ) -> Result<Option<TokenId>, PropertyQueryError> {
        self.db_tx.get_token_id(tx_id).map_err(PropertyQueryError::from)
    }

    pub fn get_header_from_height(
        &self,
        height: &BlockHeight,
    ) -> Result<Option<SignedBlockHeader>, PropertyQueryError> {
        let id = self
            .get_block_id_by_height(height)
            .log_err()?
            .ok_or(PropertyQueryError::BlockForHeightNotFound(*height))
            .log_err()?;
        let id = id
            .classify(self.chain_config)
            .chain_block_id()
            .ok_or(PropertyQueryError::GenesisHeaderRequested)
            .log_err()?;
        Ok(self
            .get_block_index(&id)
            .log_err()?
            .map(|block_index| block_index.into_block_header()))
    }

    pub fn get_block_reward(
        &self,
        block_index: &BlockIndex,
    ) -> Result<Option<BlockReward>, PropertyQueryError> {
        Ok(self.db_tx.get_block_reward(block_index).log_err()?)
    }

    pub fn get_epoch_data(
        &self,
        epoch_index: EpochIndex,
    ) -> Result<Option<EpochData>, PropertyQueryError> {
        self.db_tx.get_epoch_data(epoch_index).map_err(PropertyQueryError::from)
    }

    pub fn get_account_nonce_count(
        &self,
        account: AccountType,
    ) -> Result<Option<AccountNonce>, PropertyQueryError> {
        self.db_tx.get_account_nonce_count(account).map_err(PropertyQueryError::from)
    }

    pub fn get_block_height_in_main_chain(
        &self,
        id: &Id<GenBlock>,
    ) -> Result<Option<BlockHeight>, PropertyQueryError> {
        let id = match id.classify(self.chain_config) {
            GenBlockId::Block(id) => id,
            GenBlockId::Genesis(_) => return Ok(Some(BlockHeight::zero())),
        };
        let block_index = self.get_block_index(&id).log_err()?;
        let block_index = block_index.ok_or(PropertyQueryError::BlockNotFound(id)).log_err()?;
        if block_index.block_id() == &id {
            Ok(Some(block_index.block_height()))
        } else {
            Ok(None)
        }
    }

    // Get indexes for a new longest chain
    fn get_new_chain(
        &self,
        new_tip_block_index: &BlockIndex,
    ) -> Result<Vec<BlockIndex>, PropertyQueryError> {
        let mut result = Vec::new();
        let mut block_index = new_tip_block_index.clone();
        while !self.is_block_in_main_chain(&(*block_index.block_id()).into()).log_err()? {
            result.push(block_index.clone());
            block_index = match self.get_previous_block_index(&block_index).log_err()? {
                GenBlockIndex::Genesis(_) => break,
                GenBlockIndex::Block(blkidx) => blkidx,
            }
        }
        result.reverse();
        Ok(result)
    }

    fn enforce_checkpoints(&self, header: &SignedBlockHeader) -> Result<(), CheckBlockError> {
        let prev_block_index = self
            .get_gen_block_index(header.prev_block_id())?
            .expect("Previous block to exist");
        let current_height = prev_block_index.block_height().next_height();

        // If the block height is at the exact checkpoint height, we need to check that the block id matches the checkpoint id
        if let Some(e) =
            self.chain_config.height_checkpoints().checkpoint_at_height(&current_height)
        {
            let expected_id = Id::<Block>::new(e.get());
            if expected_id != header.get_id() {
                return Err(CheckBlockError::CheckpointMismatch(
                    expected_id,
                    header.get_id(),
                ));
            }
        }

        // If the block height does not match a checkpoint height, we need to check that an ancestor block id matches the checkpoint id
        let (expected_checkpoint_height, expected_checkpoint_id) = self
            .chain_config
            .height_checkpoints()
            .parent_checkpoint_to_height(current_height);

        let parent_checkpoint_block_index =
            self.get_ancestor(&prev_block_index, expected_checkpoint_height)?;

        let parent_checkpoint_id = parent_checkpoint_block_index.block_id();

        if parent_checkpoint_id != expected_checkpoint_id {
            return Err(CheckBlockError::ParentCheckpointMismatch(
                expected_checkpoint_height,
                expected_checkpoint_id,
                parent_checkpoint_id,
            ));
        }

        Ok(())
    }

    fn check_block_height_vs_max_reorg_depth(
        &self,
        header: &SignedBlockHeader,
    ) -> Result<(), CheckBlockError> {
        let prev_block_index = self.get_gen_block_index(header.prev_block_id())?.ok_or(
            PropertyQueryError::PrevBlockIndexNotFound(*header.prev_block_id()),
        )?;
        let common_ancestor_height =
            self.last_common_ancestor_in_main_chain(&prev_block_index)?.block_height();

        let tip_block_height =
            self.get_best_block_index()?.expect("Best block to exist").block_height();

        let min_allowed_height = self.chain_config.min_height_with_allowed_reorg(tip_block_height);

        if common_ancestor_height < min_allowed_height {
            return Err(CheckBlockError::AttemptedToAddBlockBeforeReorgLimit(
                common_ancestor_height,
                tip_block_height,
                min_allowed_height,
            ));
        }

        Ok(())
    }

    pub fn check_block_header(&self, header: &SignedBlockHeader) -> Result<(), CheckBlockError> {
        self.check_header_size(header).log_err()?;
        self.enforce_checkpoints(header).log_err()?;
        self.check_block_height_vs_max_reorg_depth(header)?;

        let utxos_db = UtxosDB::new(&self.db_tx);
        let pos_db = PoSAccountingDB::<_, TipStorageTag>::new(&self.db_tx);

        let is_pos = match header.consensus_data() {
            ConsensusData::None | ConsensusData::PoW(_) => false,
            ConsensusData::PoS(_) => true,
        };
        let (utxos_cache, pos_delta, epoch_data_cache) = if is_pos {
            // Validating PoS blocks in branches requires utxo set, accounting info and epoch data
            // that should be updated by doing a reorg beforehand.
            // It will be a no-op for attaching a block to the tip.
            let best_block_id = self.get_best_block_id()?;
            let (verifier_delta, consumed_epoch_data) =
                self.reorganize_in_memory(header.header(), best_block_id)?;
            let (consumed_utxos, consumed_deltas) = verifier_delta.consume();

            let utxos_cache =
                UtxosCache::from_data(&utxos_db, consumed_utxos).expect("should not fail");
            let pos_delta = PoSAccountingDelta::from_data(&pos_db, consumed_deltas);
            let epoch_data_cache = EpochDataCache::from_data(&self.db_tx, consumed_epoch_data);
            (utxos_cache, pos_delta, epoch_data_cache)
        } else {
            let utxos_cache = UtxosCache::new(&utxos_db).expect("should not fail");
            let pos_delta = PoSAccountingDelta::new(&pos_db);
            let epoch_data_cache = EpochDataCache::new(&self.db_tx);
            (utxos_cache, pos_delta, epoch_data_cache)
        };

        consensus::validate_consensus(
            self.chain_config,
            header,
            self,
            &epoch_data_cache,
            &utxos_cache,
            &pos_delta,
        )
        .map_err(CheckBlockError::ConsensusVerificationFailed)
        .log_err()?;

        // This enforces the minimum accepted timestamp for the block. Depending on the consensus algorithm,
        // there might be extra checks. For example, PoS requires the timestamp to be greater the previous
        // block's timestamp.
        let median_time_past = calculate_median_time_past(self, header.prev_block_id());
        ensure!(
            header.timestamp() >= median_time_past,
            CheckBlockError::BlockTimeOrderInvalid(header.timestamp(), median_time_past),
        );

        let max_future_offset = self.chain_config.max_future_block_time_offset();
        let current_time = self.current_time();
        let block_timestamp = header.timestamp();
        ensure!(
            block_timestamp.as_duration_since_epoch() <= current_time + *max_future_offset,
            CheckBlockError::BlockFromTheFuture,
        );
        Ok(())
    }

    fn check_block_reward_maturity_settings(&self, block: &Block) -> Result<(), CheckBlockError> {
        block
            .block_reward()
            .outputs()
            .iter()
            .enumerate()
            .try_for_each(|(index, output)| {
                match block.consensus_data() {
                    ConsensusData::None | ConsensusData::PoW(_) => match output {
                        TxOutput::LockThenTransfer(_, _, tl) => {
                            let outpoint = UtxoOutPoint::new(block.get_id().into(), index as u32);
                            let required =
                                block.consensus_data().reward_maturity_distance(self.chain_config);
                            tx_verifier::timelock_check::check_output_maturity_setting(
                                tl, required, outpoint,
                            )
                            .map_err(CheckBlockError::BlockRewardMaturityError)
                        }
                        TxOutput::Transfer(_, _)
                        | TxOutput::CreateStakePool(_, _)
                        | TxOutput::ProduceBlockFromStake(_, _)
                        | TxOutput::Burn(_)
                        | TxOutput::CreateDelegationId(_, _)
                        | TxOutput::DelegateStaking(_, _) => Err(
                            CheckBlockError::InvalidBlockRewardOutputType(block.get_id()),
                        ),
                    },
                    ConsensusData::PoS(_) => {
                        match output {
                            // The output can be reused in block reward right away
                            TxOutput::ProduceBlockFromStake(_, _) => Ok(()),
                            TxOutput::Transfer(_, _)
                            | TxOutput::LockThenTransfer(_, _, _)
                            | TxOutput::CreateStakePool(_, _)
                            | TxOutput::Burn(_)
                            | TxOutput::CreateDelegationId(_, _)
                            | TxOutput::DelegateStaking(_, _) => Err(
                                CheckBlockError::InvalidBlockRewardOutputType(block.get_id()),
                            ),
                        }
                    }
                }
            })
    }

    fn check_header_size(&self, header: &SignedBlockHeader) -> Result<(), BlockSizeError> {
        let size = header.header_size();
        ensure!(
            size <= self.chain_config.max_block_header_size(),
            BlockSizeError::Header(size, self.chain_config.max_block_header_size())
        );

        Ok(())
    }

    fn check_block_size(&self, block: &Block) -> Result<(), BlockSizeError> {
        let block_size = block.block_size();

        ensure!(
            block_size.size_from_header() <= self.chain_config.max_block_header_size(),
            BlockSizeError::Header(
                block_size.size_from_header(),
                self.chain_config.max_block_header_size()
            )
        );

        ensure!(
            block_size.size_from_txs() <= self.chain_config.max_block_size_from_txs(),
            BlockSizeError::SizeOfTxs(
                block_size.size_from_txs(),
                self.chain_config.max_block_size_from_txs()
            )
        );

        ensure!(
            block_size.size_from_smart_contracts()
                <= self.chain_config.max_block_size_from_smart_contracts(),
            BlockSizeError::SizeOfSmartContracts(
                block_size.size_from_smart_contracts(),
                self.chain_config.max_block_size_from_smart_contracts()
            )
        );

        Ok(())
    }

    fn check_witness_count(&self, block: &Block) -> Result<(), CheckBlockTransactionsError> {
        for tx in block.transactions() {
            ensure!(
                tx.inputs().len() == tx.signatures().len(),
                CheckBlockTransactionsError::InvalidWitnessCount
            )
        }
        Ok(())
    }

    fn check_duplicate_inputs(&self, block: &Block) -> Result<(), CheckBlockTransactionsError> {
        // check for duplicate inputs (see CVE-2018-17144)
        let mut block_inputs = BTreeSet::new();
        for tx in block.transactions() {
            if tx.inputs().is_empty() || tx.outputs().is_empty() {
                return Err(
                    CheckBlockTransactionsError::EmptyInputsOutputsInTransactionInBlock(
                        tx.transaction().get_id(),
                        block.get_id(),
                    ),
                );
            }
            let mut tx_inputs = BTreeSet::new();
            for input in tx.inputs() {
                ensure!(
                    tx_inputs.insert(input),
                    CheckBlockTransactionsError::DuplicateInputInTransaction(
                        tx.transaction().get_id(),
                        block.get_id()
                    )
                );
                ensure!(
                    block_inputs.insert(input),
                    CheckBlockTransactionsError::DuplicateInputInBlock(block.get_id())
                );
            }
        }
        Ok(())
    }

    fn check_tokens_txs(&self, block: &Block) -> Result<(), CheckBlockTransactionsError> {
        for tx in block.transactions() {
            // We can't issue multiple tokens in a single tx
            let issuance_count = get_tokens_issuance_count(tx.outputs());
            ensure!(
                issuance_count <= 1,
                CheckBlockTransactionsError::TokensError(
                    TokensError::MultipleTokenIssuanceInTransaction(
                        tx.transaction().get_id(),
                        block.get_id()
                    ),
                )
            );

            // Check tokens
            tx.outputs()
                .iter()
                .filter_map(|output| match output {
                    TxOutput::Transfer(v, _)
                    | TxOutput::LockThenTransfer(v, _, _)
                    | TxOutput::Burn(v) => v.token_data(),
                    TxOutput::CreateStakePool(_, _)
                    | TxOutput::ProduceBlockFromStake(_, _)
                    | TxOutput::CreateDelegationId(_, _)
                    | TxOutput::DelegateStaking(_, _) => None,
                })
                .try_for_each(|token_data| {
                    check_tokens_data(
                        self.chain_config,
                        token_data,
                        tx.transaction(),
                        block.get_id(),
                    )
                })
                .map_err(CheckBlockTransactionsError::TokensError)
                .log_err()?;
        }
        Ok(())
    }

    fn check_no_signature_size(&self, block: &Block) -> Result<(), CheckBlockTransactionsError> {
        for tx in block.transactions() {
            for signature in tx.signatures() {
                match signature {
                    common::chain::signature::inputsig::InputWitness::NoSignature(data) => {
                        if let Some(inner_data) = data {
                            ensure!(
                                inner_data.len() <= self.chain_config.max_no_signature_data_size(),
                                CheckBlockTransactionsError::NoSignatureDataSizeTooLarge(
                                    inner_data.len(),
                                    self.chain_config.max_no_signature_data_size(),
                                )
                            )
                        }
                    }
                    common::chain::signature::inputsig::InputWitness::Standard(_) => (),
                }
            }
        }
        Ok(())
    }

    fn check_transactions(&self, block: &Block) -> Result<(), CheckBlockTransactionsError> {
        // Note: duplicate txs are detected through duplicate inputs
        self.check_witness_count(block).log_err()?;
        self.check_duplicate_inputs(block).log_err()?;
        self.check_tokens_txs(block).log_err()?;
        self.check_no_signature_size(block).log_err()?;
        Ok(())
    }

    fn get_block_from_index(
        &self,
        block_index: &BlockIndex,
    ) -> Result<Option<Block>, chainstate_storage::Error> {
        self.db_tx.get_block(*block_index.block_id()).log_err()
    }

<<<<<<< HEAD
    /// Given a new block, obtain its previous block's block index; if not found, return
    /// the appropriate BlockError.
    // Note: the suffix "or_block_error" helps distinguish this function from another
    // get_previous_block_index function in ChainstateRef, which returns PropertyQueryError.
    fn get_previous_block_index_or_block_error(
        &self,
        block: &WithId<Block>,
    ) -> Result<GenBlockIndex, BlockError> {
        self.get_gen_block_index(&block.prev_block_id())
            .map_err(BlockError::BlockLoadError)?
            .ok_or(BlockError::PrevBlockNotFound)
    }

    // Return Ok(()) if the specified block has a valid parent and an error otherwise.
    pub fn check_block_parent(&self, block: &WithId<Block>) -> Result<(), BlockError> {
        let parent_block_index = self.get_previous_block_index_or_block_error(block)?;
        ensure!(
            parent_block_index.status().is_valid(),
            BlockError::InvalidParent(block.get_id())
        );

        Ok(())
    }

    pub fn check_block(
        &self,
        block: &WithId<Block>,
        strict_pos_consensus_check: bool,
    ) -> Result<(), CheckBlockError> {
        self.check_block_header(block.header(), strict_pos_consensus_check).log_err()?;
=======
    pub fn check_block(&self, block: &WithId<Block>) -> Result<(), CheckBlockError> {
        self.check_block_header(block.header()).log_err()?;
>>>>>>> 05cfbc70

        self.check_block_size(block)
            .map_err(CheckBlockError::BlockSizeError)
            .log_err()?;

        self.check_block_reward_maturity_settings(block).log_err()?;

        let merkle_proxy = block
            .body()
            .merkle_tree_proxy()
            .map_err(|e| CheckBlockError::MerkleRootCalculationFailed(block.get_id(), e))
            .log_err()?;

        {
            // Merkle root
            let merkle_tree_root = block.merkle_root();
            ensure!(
                merkle_tree_root == merkle_proxy.merkle_tree().root(),
                CheckBlockError::MerkleRootMismatch
            );
        }
        {
            // Witness merkle root
            let witness_merkle_root = block.witness_merkle_root();
            ensure!(
                witness_merkle_root == merkle_proxy.witness_merkle_tree().root(),
                CheckBlockError::MerkleRootMismatch
            );
        }

        self.check_transactions(block)
            .map_err(CheckBlockError::CheckTransactionFailed)
            .log_err()?;

        Ok(())
    }

    fn get_block_proof(
        &self,
        prev_block_timestamp: BlockTimestamp,
        block: &Block,
    ) -> Result<Uint256, BlockError> {
        block
            .header()
            .consensus_data()
            .get_block_proof(prev_block_timestamp, block.timestamp())
            .ok_or_else(|| BlockError::BlockProofCalculationError(block.get_id()))
    }

    pub fn get_mainchain_blocks_list(&self) -> Result<Vec<Id<Block>>, PropertyQueryError> {
        let id_from_height = |block_height: u64| -> Result<Id<Block>, PropertyQueryError> {
            let block_height: BlockHeight = block_height.into();
            let block_id = self
                .get_block_id_by_height(&block_height)
                .log_err()?
                .expect("Since block_height is >= best_height, this must exist");
            let block_id = block_id
                .classify(self.chain_config)
                .chain_block_id()
                .expect("Since the height is never zero, this cannot be genesis");
            Ok(block_id)
        };

        let best_block_index =
            self.get_best_block_index().log_err()?.expect("Failed to get best block index");
        let best_height = best_block_index.block_height();
        let best_height_int: u64 = best_height.into();
        let mut result = Vec::with_capacity(best_height_int as usize);
        for block_height in 1..=best_height_int {
            result.push(id_from_height(block_height).log_err()?);
        }
        Ok(result)
    }

    pub fn get_block_id_tree_as_list(&self) -> Result<Vec<Id<Block>>, PropertyQueryError> {
        let block_tree_map = self.db_tx.get_block_tree_by_height().log_err()?;
        let result = block_tree_map
            .into_iter()
            .flat_map(|(_height, ids_per_height)| ids_per_height)
            .collect();
        Ok(result)
    }

    pub fn new_block_index(
        &self,
        block: &WithId<Block>,
        block_status: BlockStatus,
    ) -> Result<BlockIndex, BlockError> {
        let prev_block_index = self.get_previous_block_index_or_block_error(block).log_err()?;

        // Set the block height
        let height = prev_block_index.block_height().next_height();

        let some_ancestor = {
            let skip_ht = get_skip_height(height);
            let err = |_| panic!("Ancestor retrieval failed for block: {}", block.get_id());
            self.get_ancestor(&prev_block_index, skip_ht).unwrap_or_else(err).block_id()
        };

        // Set Time Max
        let time_max = std::cmp::max(prev_block_index.chain_timestamps_max(), block.timestamp());

        let current_block_proof =
            self.get_block_proof(prev_block_index.block_timestamp(), block).log_err()?;

        // Set Chain Trust
        let prev_block_chaintrust: Uint256 = prev_block_index.chain_trust();
        let chain_trust = prev_block_chaintrust + current_block_proof;
        let block_index = BlockIndex::new(
            block,
            chain_trust,
            some_ancestor,
            height,
            time_max,
            block_status,
        );
        Ok(block_index)
    }
}

impl<'a, S: BlockchainStorageWrite, V: TransactionVerificationStrategy> ChainstateRef<'a, S, V> {
    fn disconnect_until(
        &mut self,
        to_disconnect: &BlockIndex,
        last_to_remain_connected: &Id<GenBlock>,
    ) -> Result<(), BlockError> {
        let mut to_disconnect = GenBlockIndex::Block(to_disconnect.clone());
        while to_disconnect.block_id() != *last_to_remain_connected {
            let to_disconnect_block = match to_disconnect {
                GenBlockIndex::Genesis(_) => panic!("Attempt to disconnect genesis"),
                GenBlockIndex::Block(block_index) => block_index,
            };
            to_disconnect = self.disconnect_tip(Some(to_disconnect_block.block_id())).log_err()?;
            self.post_disconnect_tip(to_disconnect.block_height()).log_err()?;
        }
        Ok(())
    }

    fn reorganize(
        &mut self,
        best_block_id: &Id<GenBlock>,
        new_block_index: &BlockIndex,
    ) -> Result<(), BlockError> {
        let new_chain = self
            .get_new_chain(new_block_index)
            .map_err(|e| {
                BlockError::InvariantErrorFailedToFindNewChainPath(
                    *new_block_index.block_id(),
                    *best_block_id,
                    e,
                )
            })
            .log_err()?;
        debug_assert!(!new_chain.is_empty()); // there has to always be at least one new block

        let common_ancestor_id = {
            let err = "This vector cannot be empty since there is at least one block to connect";
            let first_block = new_chain.first().expect(err);
            first_block.prev_block_id()
        };

        // Disconnect the current chain if it is not a genesis
        if let GenBlockId::Block(best_block_id) = best_block_id.classify(self.chain_config) {
            let mainchain_tip = self
                .get_block_index(&best_block_id)
                .map_err(BlockError::BestBlockLoadError)
                .log_err()?
                .expect("Can't get block index. Inconsistent DB");

            // Disconnect blocks
            self.disconnect_until(&mainchain_tip, common_ancestor_id).log_err()?;
        }

        // Connect the new chain
        for block_index in new_chain {
            let block: WithId<Block> = self
                .get_block_from_index(&block_index)
                .log_err()?
                .ok_or(BlockError::InvariantBrokenBlockNotFoundAfterConnect(
                    *block_index.block_id(),
                ))?
                .into();

            self.connect_tip(&block_index, &block).log_err()?;
            self.post_connect_tip(&block_index, block.as_ref()).log_err()?;
        }

        Ok(())
    }

    fn connect_transactions(
        &mut self,
        block_index: &BlockIndex,
        block: &WithId<Block>,
    ) -> Result<(), BlockError> {
        // The comparison for timelock is done with median_time_past based on BIP-113, i.e., the median time instead of the block timestamp
        let median_time_past = calculate_median_time_past(self, &block.prev_block_id());

        let verifier_config = TransactionVerifierConfig {
            tx_index_enabled: *self.chainstate_config.tx_index_enabled,
        };
        let connected_txs = self
            .tx_verification_strategy
            .connect_block(
                TransactionVerifier::new,
                &*self,
                self.chain_config,
                verifier_config,
                block_index,
                block,
                median_time_past,
            )
            .log_err()?;

        let consumed = connected_txs.consume()?;
        flush_to_storage(self, consumed)?;

        Ok(())
    }

    fn disconnect_transactions(&mut self, block: &WithId<Block>) -> Result<(), BlockError> {
        let verifier_config = TransactionVerifierConfig {
            tx_index_enabled: *self.chainstate_config.tx_index_enabled,
        };
        let cached_inputs = self.tx_verification_strategy.disconnect_block(
            TransactionVerifier::new,
            &*self,
            self.chain_config,
            verifier_config,
            block,
        )?;
        let cached_inputs = cached_inputs.consume()?;
        flush_to_storage(self, cached_inputs)?;

        Ok(())
    }

    // Connect new block
    fn connect_tip(
        &mut self,
        new_tip_block_index: &BlockIndex,
        new_tip: &WithId<Block>,
    ) -> Result<(), BlockError> {
        self.check_block(new_tip)?;

        let best_block_id =
            self.get_best_block_id().map_err(BlockError::BestBlockLoadError).log_err()?;
        utils::ensure!(
            &best_block_id == new_tip_block_index.prev_block_id(),
            BlockError::InvariantErrorInvalidTip,
        );

        self.connect_transactions(new_tip_block_index, new_tip).log_err()?;

        self.db_tx
            .set_block_id_at_height(
                &new_tip_block_index.block_height(),
                &(*new_tip_block_index.block_id()).into(),
            )
            .log_err()?;
        self.db_tx
            .set_best_block_id(&(*new_tip_block_index.block_id()).into())
            .log_err()?;
        Ok(())
    }

    /// Does a read-modify-write operation on the database and disconnects a block
    /// by unsetting the `next` pointer.
    /// Returns the previous block (the last block in the main-chain)
    fn disconnect_tip(
        &mut self,
        expected_tip_block_id: Option<&Id<Block>>,
    ) -> Result<GenBlockIndex, BlockError> {
        let best_block_id = self
            .get_best_block_id()
            .expect("Best block not initialized")
            .classify(self.chain_config)
            .chain_block_id()
            .expect("Cannot disconnect genesis");

        // Optionally, we can double-check that the tip is what we're disconnecting
        if let Some(expected_tip_block_id) = expected_tip_block_id {
            debug_assert_eq!(expected_tip_block_id, &best_block_id);
        }

        let block_index = self
            .get_block_index(&best_block_id)
            .expect("Database error on retrieving current best block index")
            .expect("Best block index not present in the database");
        let block = self.get_block_from_index(&block_index).log_err()?.expect("Inconsistent DB");
        // Disconnect transactions
        self.disconnect_transactions(&block.into()).log_err()?;
        self.db_tx.set_best_block_id(block_index.prev_block_id()).log_err()?;
        // Disconnect block
        self.db_tx.del_block_id_at_height(&block_index.block_height()).log_err()?;

        let prev_block_index = self
            .get_previous_block_index(&block_index)
            .expect("Previous block index retrieval failed");
        Ok(prev_block_index)
    }

    /// Perform a reorg to the specified block if needed.
    /// Return true if the reorg has been performed, and false otherwise.
    pub fn activate_best_chain(
        &mut self,
        new_block_index: &BlockIndex,
        best_block_id: &Id<GenBlock>,
    ) -> Result<bool, BlockError> {
        // Chain trust is higher than the best block
        let current_best_block_index = self
            .get_gen_block_index(best_block_id)
            .map_err(BlockError::BestBlockLoadError)
            .log_err()?
            .expect("Inconsistent DB");

        if new_block_index.chain_trust() > current_best_block_index.chain_trust() {
            self.reorganize(best_block_id, new_block_index).log_err()?;
            return Ok(true);
        }

        Ok(false)
    }

    pub fn persist_block(&mut self, block: &WithId<Block>) -> Result<(), BlockError> {
        if (self.db_tx.get_block(block.get_id()).map_err(BlockError::from).log_err()?).is_some() {
            return Err(BlockError::BlockAlreadyExists(block.get_id()));
        }

        self.db_tx.add_block(block).map_err(BlockError::from).log_err()
    }

    pub fn set_block_index(&mut self, block_index: &BlockIndex) -> Result<(), BlockError> {
        self.db_tx.set_block_index(block_index).map_err(BlockError::from).log_err()
    }

    pub fn set_new_block_index(&mut self, block_index: &BlockIndex) -> Result<(), BlockError> {
        if self.db_tx.get_block_index(block_index.block_id()).log_err()?.is_some() {
            return Err(BlockError::BlockAlreadyExists(*block_index.block_id()));
        }
        self.set_block_index(block_index).log_err()
    }

    /// Save the passed BlockIndex assuming that only its status part has changed.
    /// I.e. if a BlockIndex already exists for the block, it must be equal to `block_index`.
    pub fn set_block_status(&mut self, block_index: &BlockIndex) -> Result<(), BlockError> {
        #[cfg(debug_assertions)]
        if let Some(mut existing_block_index) =
            self.db_tx.get_block_index(block_index.block_id()).log_err()?
        {
            existing_block_index.set_status(block_index.status());
            assert!(&existing_block_index == block_index);
        }

        self.db_tx.set_block_index(block_index).map_err(BlockError::from).log_err()
    }

    fn post_connect_tip(&mut self, tip_index: &BlockIndex, tip: &Block) -> Result<(), BlockError> {
        let tip_height = tip_index.block_height();
        epoch_seal::update_epoch_seal(
            &mut self.db_tx,
            self.chain_config,
            epoch_seal::BlockStateEvent::Connect(tip_height),
        )?;
        let mut epoch_data_cache = EpochDataCache::new(&self.db_tx);
        let pos_db = PoSAccountingDB::<_, TipStorageTag>::new(&self.db_tx);
        epoch_seal::update_epoch_data(
            &mut epoch_data_cache,
            &pos_db,
            self.chain_config,
            epoch_seal::BlockStateEventWithIndex::Connect(tip_height, tip),
        )?;

        let consumed_epoch_data = epoch_data_cache.consume();
        consumed_epoch_data.flush(&mut self.db_tx)?;
        Ok(())
    }

    fn post_disconnect_tip(&mut self, tip_height: BlockHeight) -> Result<(), BlockError> {
        epoch_seal::update_epoch_seal(
            &mut self.db_tx,
            self.chain_config,
            epoch_seal::BlockStateEvent::Disconnect(tip_height),
        )?;

        let mut epoch_data_cache = EpochDataCache::new(&self.db_tx);
        let pos_db = PoSAccountingDB::<_, TipStorageTag>::new(&self.db_tx);
        epoch_seal::update_epoch_data(
            &mut epoch_data_cache,
            &pos_db,
            self.chain_config,
            epoch_seal::BlockStateEventWithIndex::Disconnect(tip_height),
        )?;

        let consumed_epoch_data = epoch_data_cache.consume();
        consumed_epoch_data.flush(&mut self.db_tx)?;
        Ok(())
    }
}<|MERGE_RESOLUTION|>--- conflicted
+++ resolved
@@ -19,13 +19,8 @@
     BlockchainStorageRead, BlockchainStorageWrite, TipStorageTag, TransactionRw,
 };
 use chainstate_types::{
-<<<<<<< HEAD
-    block_index_ancestor_getter, get_skip_height, BlockIndex, BlockIndexHandle, BlockStatus,
-    EpochData, GenBlockIndex, GetAncestorError, PropertyQueryError,
-=======
-    block_index_ancestor_getter, get_skip_height, BlockIndex, BlockIndexHandle, EpochData,
+    block_index_ancestor_getter, get_skip_height, BlockIndex, BlockIndexHandle, BlockStatus, EpochData,
     EpochDataCache, GenBlockIndex, GetAncestorError, PropertyQueryError,
->>>>>>> 05cfbc70
 };
 use common::{
     chain::{
@@ -723,7 +718,6 @@
         self.db_tx.get_block(*block_index.block_id()).log_err()
     }
 
-<<<<<<< HEAD
     /// Given a new block, obtain its previous block's block index; if not found, return
     /// the appropriate BlockError.
     // Note: the suffix "or_block_error" helps distinguish this function from another
@@ -751,13 +745,8 @@
     pub fn check_block(
         &self,
         block: &WithId<Block>,
-        strict_pos_consensus_check: bool,
     ) -> Result<(), CheckBlockError> {
-        self.check_block_header(block.header(), strict_pos_consensus_check).log_err()?;
-=======
-    pub fn check_block(&self, block: &WithId<Block>) -> Result<(), CheckBlockError> {
         self.check_block_header(block.header()).log_err()?;
->>>>>>> 05cfbc70
 
         self.check_block_size(block)
             .map_err(CheckBlockError::BlockSizeError)
