--- conflicted
+++ resolved
@@ -516,13 +516,8 @@
     // This should succeed because config::Builder by default uses create_mainnet_genesis to
     // create the genesis_block, and this function creates a genesis block with
     // ConsenssuData::None, which agreess with the net_upgrades we defined above.
-<<<<<<< HEAD
-    let config = TestChainConfig::new().with_net_upgrades(net_upgrades).build();
+    let config = ConfigBuilder::test_chain().net_upgrades(net_upgrades).build();
     let chainstate = chainstate_with_config(config);
-=======
-    let config = ConfigBuilder::test_chain().net_upgrades(net_upgrades).build();
-    let chainstate = ChainstateBuilder::new().with_config(config).build();
->>>>>>> 2849aab8
 
     let mut btf = BlockTestFramework::with_chainstate(chainstate);
 
@@ -676,13 +671,8 @@
     // This should succeed because TestChainConfig by default uses create_mainnet_genesis to
     // create the genesis_block, and this function creates a genesis block with
     // ConsenssuData::None, which agreess with the net_upgrades we defined above.
-<<<<<<< HEAD
-    let config = TestChainConfig::new().with_net_upgrades(net_upgrades).build();
+    let config = ConfigBuilder::test_chain().net_upgrades(net_upgrades).build();
     let chainstate = chainstate_with_config(config);
-=======
-    let config = ConfigBuilder::test_chain().net_upgrades(net_upgrades).build();
-    let chainstate = ChainstateBuilder::new().with_config(config).build();
->>>>>>> 2849aab8
 
     let mut btf = BlockTestFramework::with_chainstate(chainstate);
 
