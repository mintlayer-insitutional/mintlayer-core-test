// Copyright (c) 2022 RBB S.r.l
// opensource@mintlayer.org
// SPDX-License-Identifier: MIT
// Licensed under the MIT License;
// you may not use this file except in compliance with the License.
// You may obtain a copy of the License at
//
// 	http://spdx.org/licenses/MIT
//
// Unless required by applicable law or agreed to in writing, software
// distributed under the License is distributed on an "AS IS" BASIS,
// WITHOUT WARRANTIES OR CONDITIONS OF ANY KIND, either express or implied.
// See the License for the specific language governing permissions and
// limitations under the License.
//
// Author(s): S. Afach, A. Sinitsyn, S. Tkach

use std::{sync::atomic::Ordering, time::Duration};

use chainstate_storage::{BlockchainStorageRead, Store};
use common::{
    chain::{
        block::consensus_data::PoWData,
        config::{create_unit_test_config, Builder as ConfigBuilder},
        tokens::OutputValue,
        ConsensusUpgrade, NetUpgrades, OutputPurpose, OutputSpentState, UpgradeVersion,
    },
    primitives::Compact,
    Uint256,
};
use crypto::key::{KeyKind, PrivateKey};

use crate::{
    detail::{
        median_time::calculate_median_time_past,
        pow::error::ConsensusPoWError,
        tests::{test_framework::TestFramework, *},
    },
    make_chainstate, ChainstateConfig,
};

#[test]
fn process_genesis_block() {
    common::concurrency::model(|| {
        let mut tf = TestFramework::builder().build_no_genesis();
        let genesis_id = tf.genesis().get_id();

        tf.chainstate.process_genesis().unwrap();
        let chainstate = tf.chainstate.make_db_tx_ro();

        // Check the genesis block is properly set up
        assert_eq!(tf.best_block_id(), genesis_id);
        let genesis_index = chainstate.get_gen_block_index(&genesis_id.into()).unwrap().unwrap();
        assert_eq!(genesis_index.block_height(), BlockHeight::from(0));
        assert_eq!(genesis_index.block_id(), genesis_id);
        let block_at_0 = chainstate.get_block_id_by_height(&BlockHeight::from(0)).unwrap().unwrap();
        assert_eq!(block_at_0, genesis_id);
        assert_eq!(genesis_index.chain_trust(), &Uint256::from_u64(0));
    });
}

#[rstest]
#[trace]
#[case(Seed::from_entropy())]
fn orphans_chains(#[case] seed: Seed) {
    common::concurrency::model(move || {
        let mut rng = make_seedable_rng(seed);
        let mut tf = TestFramework::default();
        assert_eq!(tf.best_block_id(), tf.genesis().get_id());

        // Prepare, but not process the block.
        let missing_block = tf.make_block_builder().add_test_transaction(&mut rng).build();

        // Create and process orphan blocks.
        const MAX_ORPHANS_COUNT_IN_TEST: usize = 100;
        let mut current_block = missing_block.clone();
        for orphan_count in 1..MAX_ORPHANS_COUNT_IN_TEST {
            current_block = tf
                .make_block_builder()
                .with_parent(current_block.get_id().into())
                .add_test_transaction_from_block(&current_block, &mut rng)
                .build();
            assert_eq!(
                tf.process_block(current_block.clone(), BlockSource::Local).unwrap_err(),
                BlockError::OrphanCheckFailed(OrphanCheckError::LocalOrphan)
            );
            // The genesis block is still the best one, because we are processing orphan blocks.
            assert_eq!(tf.best_block_id(), tf.genesis().get_id());
            assert!(tf.chainstate.orphan_blocks.is_already_an_orphan(&current_block.get_id()));
            assert_eq!(tf.chainstate.orphan_blocks.len(), orphan_count);
        }

        // now we submit the missing block (at height 1), and we expect all blocks to be processed
        let last_block_index =
            tf.process_block(missing_block, BlockSource::Local).unwrap().unwrap();
        assert_eq!(
            last_block_index.block_height(),
            (MAX_ORPHANS_COUNT_IN_TEST as u64).into()
        );
        let current_best = tf
            .best_block_id()
            .classify(&tf.chainstate.chain_config)
            .chain_block_id()
            .unwrap();
        assert_eq!(
            tf.block_index(&current_best.into()).block_height(),
            (MAX_ORPHANS_COUNT_IN_TEST as u64).into()
        );
        // There should be no more orphan blocks left.
        assert_eq!(tf.chainstate.orphan_blocks.len(), 0);
    });
}

#[test]
#[should_panic(expected = "Best block ID not initialized")]
fn empty_chainstate_no_genesis() {
    common::concurrency::model(|| {
        let tf = TestFramework::builder().build_no_genesis();
        // This panics
        let _ = tf.chainstate.get_best_block_id();
    })
}

#[rstest]
#[trace]
#[case(Seed::from_entropy())]
fn spend_inputs_simple(#[case] seed: Seed) {
    common::concurrency::model(move || {
        let mut rng = make_seedable_rng(seed);
        let mut tf = TestFramework::default();

        // Create a new block
        let block = tf.make_block_builder().add_test_transaction(&mut rng).build();

        // Check that all tx not in the main chain
        for tx in block.transactions() {
            assert_eq!(
                tf.chainstate
                    .chainstate_storage
                    .get_mainchain_tx_index(&OutPointSourceId::from(tx.get_id()))
                    .unwrap(),
                None
            );
        }

        // Process the second block
        tf.process_block(block.clone(), BlockSource::Local).unwrap();
        assert_eq!(tf.best_block_id(), <Id<GenBlock>>::from(block.get_id()));

        // Check that the transactions are in the main-chain and their inputs are not spent.
        for tx in block.transactions() {
            let tx_index = tf
                .chainstate
                .chainstate_storage
                .get_mainchain_tx_index(&OutPointSourceId::from(tx.get_id()))
                .unwrap()
                .unwrap();

            for input in tx.inputs() {
                assert_eq!(
                    tx_index.get_spent_state(input.outpoint().output_index()).unwrap(),
                    OutputSpentState::Unspent
                );
            }
        }
    });
}

// Produce and process some blocks.
#[rstest]
#[trace]
#[case(Seed::from_entropy())]
fn straight_chain(#[case] seed: Seed) {
    common::concurrency::model(move || {
        let mut rng = make_seedable_rng(seed);
        let mut tf = TestFramework::default();

        let genesis_index = tf
            .chainstate
            .make_db_tx_ro()
            .get_gen_block_index(&tf.genesis().get_id().into())
            .unwrap()
            .unwrap();

        assert_eq!(tf.best_block_id(), tf.genesis().get_id());
        assert_eq!(genesis_index.chain_trust(), &Uint256::from_u64(0));
        assert_eq!(genesis_index.block_height(), BlockHeight::new(0));

        let chain_config_clone = tf.chainstate.chain_config.clone();
        let mut block_index =
            GenBlockIndex::Genesis(Arc::clone(chain_config_clone.genesis_block()));
        let mut prev_block = TestBlockInfo::from_genesis(tf.genesis());

        for _ in 0..rng.gen_range(100..200) {
            assert_eq!(
                tf.chainstate.chainstate_storage.get_best_block_id().unwrap().unwrap(),
                prev_block.id
            );
            let prev_block_id = block_index.block_id();
            let best_block_id = tf.best_block_id();
            assert_eq!(best_block_id, block_index.block_id());
            let new_block = tf
                .make_block_builder()
                .with_parent(prev_block.id)
                .add_test_transaction_with_parent(prev_block.id, &mut rng)
                .build();
            let new_block_index =
                tf.process_block(new_block.clone(), BlockSource::Peer).unwrap().unwrap();

            assert_eq!(new_block_index.prev_block_id(), &prev_block_id);
            assert!(new_block_index.chain_trust() > block_index.chain_trust());
            assert_eq!(
                new_block_index.block_height(),
                block_index.block_height().next_height()
            );

            block_index = GenBlockIndex::Block(new_block_index);
            prev_block = TestBlockInfo::from_block(&new_block);
        }
    });
}

#[rstest]
#[trace]
#[case(Seed::from_entropy())]
fn get_ancestor_invalid_height(#[case] seed: Seed) {
    let mut rng = make_seedable_rng(seed);
    let mut tf = TestFramework::default();
    let height = 1;
    tf.create_chain(&tf.genesis().get_id().into(), height, &mut rng).unwrap();

    let invalid_height = height + 1;
    assert_eq!(
        PropertyQueryError::InvalidAncestorHeight {
            ancestor_height: u64::try_from(invalid_height).unwrap().into(),
            block_height: u64::try_from(height).unwrap().into(),
        },
        tf.chainstate
            .make_db_tx_ro()
            .get_ancestor(
                &tf.best_block_index(),
                u64::try_from(invalid_height).unwrap().into()
            )
            .unwrap_err()
    );
}

#[rstest]
#[trace]
#[case(Seed::from_entropy())]
fn get_ancestor(#[case] seed: Seed) {
    let mut rng = make_seedable_rng(seed);
    let mut tf = TestFramework::default();

    // We will create two chains that split at height 100
    const SPLIT_HEIGHT: usize = 100;
    const ANCESTOR_HEIGHT: usize = 50;
    const FIRST_CHAIN_HEIGHT: usize = 500;
    const SECOND_CHAIN_LENGTH: usize = 300;
    tf.create_chain(&tf.genesis().get_id().into(), SPLIT_HEIGHT, &mut rng)
        .expect("Chain creation to succeed");

    let ancestor = GenBlockIndex::Block(tf.index_at(ANCESTOR_HEIGHT).clone());
    assert_eq!(
        ancestor.block_height(),
        BlockHeight::from(ANCESTOR_HEIGHT as u64)
    );

    let split = GenBlockIndex::Block(tf.index_at(SPLIT_HEIGHT).clone());
    assert_eq!(split.block_height(), BlockHeight::from(SPLIT_HEIGHT as u64));

    // we aggressively test the simple ancestor calculation for all previous heights up to genesis
    for i in 1..=split.block_height().into() {
        assert_eq!(
            <Id<GenBlock>>::from(*tf.index_at(i as usize).block_id()),
            tf.chainstate
                .make_db_tx()
                .get_ancestor(&split, i.into())
                .unwrap_or_else(|_| panic!("Ancestor of height {} not reached", i))
                .block_id()
        );
    }

    // Create the first chain and test get_ancestor for this chain's  last block
    tf.create_chain(
        &split.block_id(),
        FIRST_CHAIN_HEIGHT - SPLIT_HEIGHT,
        &mut rng,
    )
    .expect("second chain");
    let last_block_in_first_chain = tf.best_block_index();

    const ANCESTOR_IN_FIRST_CHAIN_HEIGHT: usize = 400;
    let ancestor_in_first_chain =
        GenBlockIndex::Block(tf.index_at(ANCESTOR_IN_FIRST_CHAIN_HEIGHT).clone());
    assert_eq!(
        ancestor_in_first_chain.block_height(),
        BlockHeight::from(ANCESTOR_IN_FIRST_CHAIN_HEIGHT as u64),
    );

    assert_eq!(
        last_block_in_first_chain.block_id(),
        tf.chainstate
            .make_db_tx()
            .get_ancestor(
                &last_block_in_first_chain,
                u64::try_from(FIRST_CHAIN_HEIGHT).unwrap().into()
            )
            .expect("ancestor")
            .block_id()
    );

    assert_eq!(
        ancestor.block_id(),
        tf.chainstate
            .make_db_tx()
            .get_ancestor(
                &last_block_in_first_chain,
                u64::try_from(ANCESTOR_HEIGHT).unwrap().into()
            )
            .expect("ancestor")
            .block_id()
    );

    assert_eq!(
        ancestor_in_first_chain.block_id(),
        tf.chainstate
            .make_db_tx()
            .get_ancestor(
                &last_block_in_first_chain,
                u64::try_from(ANCESTOR_IN_FIRST_CHAIN_HEIGHT).unwrap().into()
            )
            .expect("ancestor in first chain")
            .block_id()
    );

    // Create a second chain and test get_ancestor for this chain's last block
    let last_block_in_second_chain = tf
        .create_chain(
            &split.block_id(),
            SECOND_CHAIN_LENGTH - SPLIT_HEIGHT,
            &mut rng,
        )
        .expect("second chain");
    assert_eq!(
        ancestor.block_id(),
        tf.chainstate
            .make_db_tx_ro()
            .get_ancestor(
                &tf.block_index(&last_block_in_second_chain),
                u64::try_from(ANCESTOR_HEIGHT).unwrap().into()
            )
            .expect("ancestor")
            .block_id()
    );
}

// Create two chains that split at height 100.
#[rstest]
#[trace]
#[case(Seed::from_entropy())]
fn last_common_ancestor(#[case] seed: Seed) {
    let mut rng = make_seedable_rng(seed);
    let mut tf = TestFramework::default();

    const SPLIT_HEIGHT: usize = 100;
    const FIRST_CHAIN_HEIGHT: usize = 500;
    const SECOND_CHAIN_LENGTH: usize = 300;

    tf.create_chain(&tf.genesis().get_id().into(), SPLIT_HEIGHT, &mut rng)
        .expect("Chain creation to succeed");
    let config_clone = tf.chainstate.chain_config.clone();
    let genesis = GenBlockIndex::Genesis(Arc::clone(config_clone.genesis_block()));
    let split = GenBlockIndex::Block(tf.index_at(SPLIT_HEIGHT).clone());

    // First branch of fork
    tf.create_chain(
        &split.block_id(),
        FIRST_CHAIN_HEIGHT - SPLIT_HEIGHT,
        &mut rng,
    )
    .expect("Chain creation to succeed");
    let last_block_in_first_chain = tf.best_block_index();

    // Second branch of fork
    let last_block_in_second_chain = tf
        .create_chain(
            &split.block_id(),
            SECOND_CHAIN_LENGTH - SPLIT_HEIGHT,
            &mut rng,
        )
        .unwrap();
    let last_block_in_second_chain = tf.block_index(&last_block_in_second_chain);

    assert_eq!(
        tf.chainstate
            .make_db_tx()
            .last_common_ancestor(&last_block_in_first_chain, &last_block_in_second_chain)
            .unwrap()
            .block_id(),
        split.block_id()
    );

    assert_eq!(
        tf.chainstate
            .make_db_tx()
            .last_common_ancestor(&last_block_in_second_chain, &last_block_in_first_chain)
            .unwrap()
            .block_id(),
        split.block_id()
    );

    assert_eq!(
        tf.chainstate
            .make_db_tx()
            .last_common_ancestor(&last_block_in_first_chain, &last_block_in_first_chain)
            .unwrap()
            .block_id(),
        last_block_in_first_chain.block_id()
    );

    assert_eq!(
        tf.chainstate
            .make_db_tx()
            .last_common_ancestor(&genesis, &split)
            .unwrap()
            .block_id(),
        genesis.block_id()
    );
}

#[rstest]
#[trace]
#[case(Seed::from_entropy())]
fn consensus_type(#[case] seed: Seed) {
    let mut rng = make_seedable_rng(seed);
    let ignore_consensus = BlockHeight::new(0);
    let pow = BlockHeight::new(5);
    let ignore_again = BlockHeight::new(10);
    let pow_again = BlockHeight::new(15);

    let min_difficulty =
        Uint256([0xFFFFFFFFFFFFFFFF, 0xFFFFFFFFFFFFFFFF, 0xFFFFFFFFFFFFFFFF, 0xFFFFFFFFFFFFFFFF]);

    let upgrades = vec![
        (
            ignore_consensus,
            UpgradeVersion::ConsensusUpgrade(ConsensusUpgrade::IgnoreConsensus),
        ),
        (
            pow,
            UpgradeVersion::ConsensusUpgrade(ConsensusUpgrade::PoW {
                initial_difficulty: min_difficulty.into(),
            }),
        ),
        (
            ignore_again,
            UpgradeVersion::ConsensusUpgrade(ConsensusUpgrade::IgnoreConsensus),
        ),
        (
            pow_again,
            UpgradeVersion::ConsensusUpgrade(ConsensusUpgrade::PoW {
                initial_difficulty: min_difficulty.into(),
            }),
        ),
    ];

    let net_upgrades = NetUpgrades::initialize(upgrades).expect("valid netupgrades");
    // Internally this calls Consensus::new, which processes the genesis block
    // This should succeed because config::Builder by default uses create_mainnet_genesis to
    // create the genesis_block, and this function creates a genesis block with
    // ConsensusData::None, which agrees with the net_upgrades we defined above.
    let chain_config = ConfigBuilder::test_chain().net_upgrades(net_upgrades).build();
    let mut tf = TestFramework::builder().with_chain_config(chain_config).build();

    // The next block will have height 1. At this height, we are still under IgnoreConsensus, so
    // processing a block with PoWData will fail
    assert!(matches!(
        tf.make_block_builder()
            .add_test_transaction(&mut rng)
            .with_consensus_data(ConsensusData::PoW(PoWData::new(Compact(0), 0)))
            .build_and_process()
            .unwrap_err(),
        BlockError::CheckBlockFailed(CheckBlockError::ConsensusVerificationFailed(
            ConsensusVerificationError::ConsensusTypeMismatch(..)
        ))
    ));

    // Create 4 more blocks with Consensus Nonw
    tf.create_chain(&tf.genesis().get_id().into(), 4, &mut rng)
        .expect("chain creation");

    // The next block will be at height 5, so it is expected to be a PoW block. Let's crate a block
    // with ConsensusData::None and see that adding it fails
    assert!(matches!(
        tf.make_block_builder()
            .add_test_transaction(&mut rng)
            .build_and_process()
            .unwrap_err(),
        BlockError::CheckBlockFailed(CheckBlockError::ConsensusVerificationFailed(
            ConsensusVerificationError::ConsensusTypeMismatch(..)
        ))
    ));

    // Mine blocks 5-9 with minimal difficulty, as expected by net upgrades
    for i in 5..10 {
        let (_, pub_key) = PrivateKey::new(KeyKind::RistrettoSchnorr);
        let prev_block = tf.block(*tf.index_at(i - 1).block_id());
        let mut mined_block = tf
            .make_block_builder()
            .with_parent(prev_block.get_id().into())
            .with_reward(vec![TxOutput::new(
                Amount::from_atoms(10),
                OutputPurpose::Transfer(Destination::PublicKey(pub_key)),
            )])
            .add_test_transaction_from_block(&prev_block, &mut rng)
            .build();
        let bits = min_difficulty.into();
<<<<<<< HEAD
        assert!(
            crate::detail::pow::work::mine(&mut mined_block, u128::MAX, bits,)
                .expect("Unexpected conversion error")
        );
=======
        let (_, pub_key) = PrivateKey::new(KeyKind::RistrettoSchnorr);
        assert!(crate::detail::pow::work::mine(
            &mut mined_block,
            u128::MAX,
            bits,
            vec![TxOutput::new(
                OutputValue::Coin(Amount::from_atoms(10)),
                OutputPurpose::Transfer(Destination::PublicKey(pub_key))
            )]
        )
        .expect("Unexpected conversion error"));
>>>>>>> 2fb507db
        tf.process_block(mined_block, BlockSource::Local).unwrap();
    }

    // Block 10 should ignore consensus according to net upgrades. The following Pow block should
    // fail.
    let prev_block = tf.block(*tf.index_at(9).block_id());
    let mut mined_block = tf
        .make_block_builder()
        .with_parent(prev_block.get_id().into())
        .add_test_transaction_from_block(&prev_block, &mut rng)
        .build();
    let bits = min_difficulty.into();
    assert!(
        crate::detail::pow::work::mine(&mut mined_block, u128::MAX, bits)
            .expect("Unexpected conversion error")
    );

    assert!(matches!(
        tf.process_block(mined_block, BlockSource::Local).unwrap_err(),
        BlockError::CheckBlockFailed(CheckBlockError::ConsensusVerificationFailed(
            ConsensusVerificationError::ConsensusTypeMismatch(..)
        ))
    ));

    // Create blocks 10-14 without consensus data as required by net_upgrades
    tf.create_chain(&prev_block.get_id().into(), 5, &mut rng)
        .expect("chain creation");

    // At height 15 we are again proof of work, ignoring consensus should fail
    let prev_block = tf.block(*tf.index_at(14).block_id());
    assert!(matches!(
        tf.make_block_builder()
            .with_parent(prev_block.get_id().into())
            .add_test_transaction_from_block(&prev_block, &mut rng)
            .build_and_process()
            .unwrap_err(),
        BlockError::CheckBlockFailed(CheckBlockError::ConsensusVerificationFailed(
            ConsensusVerificationError::ConsensusTypeMismatch(..)
        ))
    ));

    // Mining should work
    for i in 15..20 {
        let (_, pub_key) = PrivateKey::new(KeyKind::RistrettoSchnorr);
        let prev_block = tf.block(*tf.index_at(i - 1).block_id());
        let mut mined_block = tf
            .make_block_builder()
            .with_parent(prev_block.get_id().into())
            .with_reward(vec![TxOutput::new(
                Amount::from_atoms(10),
                OutputPurpose::Transfer(Destination::PublicKey(pub_key)),
            )])
            .add_test_transaction_from_block(&prev_block, &mut rng)
            .build();
        let bits = min_difficulty.into();
<<<<<<< HEAD
        assert!(
            crate::detail::pow::work::mine(&mut mined_block, u128::MAX, bits)
                .expect("Unexpected conversion error")
        );
=======
        let (_, pub_key) = PrivateKey::new(KeyKind::RistrettoSchnorr);
        assert!(crate::detail::pow::work::mine(
            &mut mined_block,
            u128::MAX,
            bits,
            vec![TxOutput::new(
                OutputValue::Coin(Amount::from_atoms(10)),
                OutputPurpose::Transfer(Destination::PublicKey(pub_key))
            )]
        )
        .expect("Unexpected conversion error"));
>>>>>>> 2fb507db
        tf.process_block(mined_block, BlockSource::Local).unwrap();
    }
}

#[rstest]
#[trace]
#[case(Seed::from_entropy())]
fn pow(#[case] seed: Seed) {
    let mut rng = make_seedable_rng(seed);
    let ignore_consensus = BlockHeight::new(0);
    let pow_consensus = BlockHeight::new(1);
    let difficulty =
        Uint256([0xFFFFFFFFFFFFFFFF, 0xFFFFFFFFFFFFFFFF, 0xFFFFFFFFFFFFFFFF, 0x0FFFFFFFFFFFFFFF]);

    let upgrades = vec![
        (
            ignore_consensus,
            UpgradeVersion::ConsensusUpgrade(ConsensusUpgrade::IgnoreConsensus),
        ),
        (
            pow_consensus,
            UpgradeVersion::ConsensusUpgrade(ConsensusUpgrade::PoW {
                initial_difficulty: difficulty.into(),
            }),
        ),
    ];

    let net_upgrades = NetUpgrades::initialize(upgrades).expect("valid netupgrades");
    // Internally this calls Consensus::new, which processes the genesis block
    // This should succeed because TestChainConfig by default uses create_mainnet_genesis to
    // create the genesis_block, and this function creates a genesis block with
    // ConsensusData::None, which agrees with the net_upgrades we defined above.
    let chain_config = ConfigBuilder::test_chain().net_upgrades(net_upgrades).build();
    let mut tf = TestFramework::builder().with_chain_config(chain_config).build();

    // Let's create a block with random (invalid) PoW data and see that it fails the consensus
    // checks
    let (_, pub_key) = PrivateKey::new(KeyKind::RistrettoSchnorr);
    let mut random_invalid_block = tf
        .make_block_builder()
        .with_reward(vec![TxOutput::new(
            Amount::from_atoms(10),
            OutputPurpose::Transfer(Destination::PublicKey(pub_key)),
        )])
        .add_test_transaction(&mut rng)
        .build();
    make_invalid_pow_block(&mut random_invalid_block, u128::MAX, difficulty.into())
        .expect("generate invalid block");
    assert!(matches!(
        tf.process_block(random_invalid_block.clone(), BlockSource::Local),
        Err(BlockError::CheckBlockFailed(
            CheckBlockError::ConsensusVerificationFailed(ConsensusVerificationError::PoWError(
                ConsensusPoWError::InvalidPoW(_)
            ))
        ))
    ));

    // Now let's actually mine the block, i.e. find valid PoW and see that consensus checks pass
    let mut valid_block = random_invalid_block;
    let bits = difficulty.into();
    let (_, pub_key) = PrivateKey::new(KeyKind::RistrettoSchnorr);
<<<<<<< HEAD
    assert!(
        crate::detail::pow::work::mine(&mut valid_block, u128::MAX, bits)
            .expect("Unexpected conversion error")
    );
=======
    assert!(crate::detail::pow::work::mine(
        &mut valid_block,
        u128::MAX,
        bits,
        vec![TxOutput::new(
            OutputValue::Coin(Amount::from_atoms(10)),
            OutputPurpose::Transfer(Destination::PublicKey(pub_key))
        )]
    )
    .expect("Unexpected conversion error"));
>>>>>>> 2fb507db
    tf.process_block(valid_block.clone(), BlockSource::Local).unwrap();
}

#[test]
fn blocks_from_the_future() {
    common::concurrency::model(|| {
        // In this test, processing a few correct blocks in a single chain
        let config = create_unit_test_config();

        // current time is genesis time
        let current_time = Arc::new(std::sync::atomic::AtomicU64::new(
            config.genesis_block().timestamp().as_int_seconds() as u64,
        ));
        let chainstate_current_time = Arc::clone(&current_time);
        let time_getter = TimeGetter::new(Arc::new(move || {
            Duration::from_secs(chainstate_current_time.load(Ordering::SeqCst))
        }));
        let mut tf = TestFramework::builder()
            .with_chain_config(config)
            .with_time_getter(time_getter)
            .build();

        {
            // ensure no blocks are in chain, so that median time can be the genesis time
            let current_height: u64 =
                tf.chainstate.get_best_block_index().unwrap().unwrap().block_height().into();
            assert_eq!(current_height, 0);
        }

        {
            // constrain the test to protect this test becoming legacy by changing the definition of median time for genesis
            let chainstate_ref = tf.chainstate.make_db_tx_ro();
            assert_eq!(
                calculate_median_time_past(&chainstate_ref, &tf.genesis().get_id().into()),
                tf.chainstate.chain_config.genesis_block().timestamp()
            );
        }

        {
            // submit a block on the threshold of being rejected for being from the future
            let max_future_offset =
                tf.chainstate.chain_config.max_future_block_time_offset().as_secs();

            tf.make_block_builder()
                .with_timestamp(BlockTimestamp::from_int_seconds(
                    current_time.load(Ordering::SeqCst) + max_future_offset,
                ))
                .build_and_process()
                .unwrap()
                .unwrap();
        }

        {
            // submit a block a second after the allowed threshold in the future
            let max_future_offset =
                tf.chainstate.chain_config.max_future_block_time_offset().as_secs();

            assert_eq!(
                tf.make_block_builder()
                    .with_timestamp(BlockTimestamp::from_int_seconds(
                        current_time.load(Ordering::SeqCst) + max_future_offset + 1,
                    ))
                    .build_and_process()
                    .unwrap_err(),
                BlockError::CheckBlockFailed(CheckBlockError::BlockFromTheFuture)
            );
        }

        {
            // submit a block one second before genesis in time
            assert_eq!(
                tf.make_block_builder()
                    .with_timestamp(BlockTimestamp::from_int_seconds(
                        current_time.load(Ordering::SeqCst) - 1
                    ))
                    .build_and_process()
                    .unwrap_err(),
                BlockError::CheckBlockFailed(CheckBlockError::BlockTimeOrderInvalid)
            );
        }
    });
}

#[test]
fn mainnet_initialization() {
    let chain_config = Arc::new(common::chain::config::create_mainnet());
    let chainstate_config = ChainstateConfig::new();
    let storage = Store::new_empty().unwrap();
    make_chainstate(
        chain_config,
        chainstate_config,
        storage,
        None,
        Default::default(),
    )
    .unwrap();
}

fn make_invalid_pow_block(
    block: &mut Block,
    max_nonce: u128,
    bits: Compact,
) -> Result<bool, ConsensusPoWError> {
    let mut data = PoWData::new(bits, 0);
    for nonce in 0..max_nonce {
        data.update_nonce(nonce);
        block.update_consensus_data(ConsensusData::PoW(data.clone()));

        if !crate::detail::pow::work::check_proof_of_work(block.get_id().get(), bits)? {
            return Ok(true);
        }
    }

    Ok(false)
}<|MERGE_RESOLUTION|>--- conflicted
+++ resolved
@@ -516,24 +516,10 @@
             .add_test_transaction_from_block(&prev_block, &mut rng)
             .build();
         let bits = min_difficulty.into();
-<<<<<<< HEAD
         assert!(
-            crate::detail::pow::work::mine(&mut mined_block, u128::MAX, bits,)
+            crate::detail::pow::work::mine(&mut mined_block, u128::MAX, bits)
                 .expect("Unexpected conversion error")
         );
-=======
-        let (_, pub_key) = PrivateKey::new(KeyKind::RistrettoSchnorr);
-        assert!(crate::detail::pow::work::mine(
-            &mut mined_block,
-            u128::MAX,
-            bits,
-            vec![TxOutput::new(
-                OutputValue::Coin(Amount::from_atoms(10)),
-                OutputPurpose::Transfer(Destination::PublicKey(pub_key))
-            )]
-        )
-        .expect("Unexpected conversion error"));
->>>>>>> 2fb507db
         tf.process_block(mined_block, BlockSource::Local).unwrap();
     }
 
@@ -589,24 +575,10 @@
             .add_test_transaction_from_block(&prev_block, &mut rng)
             .build();
         let bits = min_difficulty.into();
-<<<<<<< HEAD
         assert!(
             crate::detail::pow::work::mine(&mut mined_block, u128::MAX, bits)
                 .expect("Unexpected conversion error")
         );
-=======
-        let (_, pub_key) = PrivateKey::new(KeyKind::RistrettoSchnorr);
-        assert!(crate::detail::pow::work::mine(
-            &mut mined_block,
-            u128::MAX,
-            bits,
-            vec![TxOutput::new(
-                OutputValue::Coin(Amount::from_atoms(10)),
-                OutputPurpose::Transfer(Destination::PublicKey(pub_key))
-            )]
-        )
-        .expect("Unexpected conversion error"));
->>>>>>> 2fb507db
         tf.process_block(mined_block, BlockSource::Local).unwrap();
     }
 }
@@ -668,23 +640,10 @@
     let mut valid_block = random_invalid_block;
     let bits = difficulty.into();
     let (_, pub_key) = PrivateKey::new(KeyKind::RistrettoSchnorr);
-<<<<<<< HEAD
     assert!(
         crate::detail::pow::work::mine(&mut valid_block, u128::MAX, bits)
             .expect("Unexpected conversion error")
     );
-=======
-    assert!(crate::detail::pow::work::mine(
-        &mut valid_block,
-        u128::MAX,
-        bits,
-        vec![TxOutput::new(
-            OutputValue::Coin(Amount::from_atoms(10)),
-            OutputPurpose::Transfer(Destination::PublicKey(pub_key))
-        )]
-    )
-    .expect("Unexpected conversion error"));
->>>>>>> 2fb507db
     tf.process_block(valid_block.clone(), BlockSource::Local).unwrap();
 }
 
