// Copyright (c) 2022 RBB S.r.l
// opensource@mintlayer.org
// SPDX-License-Identifier: MIT
// Licensed under the MIT License;
// you may not use this file except in compliance with the License.
// You may obtain a copy of the License at
//
// https://github.com/mintlayer/mintlayer-core/blob/master/LICENSE
//
// Unless required by applicable law or agreed to in writing, software
// distributed under the License is distributed on an "AS IS" BASIS,
// WITHOUT WARRANTIES OR CONDITIONS OF ANY KIND, either express or implied.
// See the License for the specific language governing permissions and
// limitations under the License.

use chainstate_types::pos_randomness::PoSRandomnessError;
use consensus::{
    BlockSignatureError, ConsensusPoSError, ConsensusPoWError, ConsensusVerificationError,
};
use tx_verifier::{
    timelock_check::OutputMaturityError,
    transaction_verifier::{
        signature_destination_getter::SignatureDestinationGetterError, IOPolicyError,
    },
};

use super::{
    chainstateref::EpochSealError,
    transaction_verifier::{
        error::{ConnectTransactionError, TokensError},
        storage::TransactionVerifierStorageError,
    },
    BlockSizeError, CheckBlockError, CheckBlockTransactionsError, OrphanCheckError,
};
use crate::{BlockError, ChainstateError};
use chainstate_types::GetAncestorError;

// TODO: use a ban_score macro in a form similar to thiserror::Error in order to define the ban score
//       value of an error on the error enum arms instead of separately like in this file

pub trait BanScore {
    fn ban_score(&self) -> u32;
}

impl BanScore for BlockError {
    fn ban_score(&self) -> u32 {
        match self {
            BlockError::StorageError(_) => 0,
            BlockError::OrphanCheckFailed(err) => err.ban_score(),
            BlockError::CheckBlockFailed(err) => err.ban_score(),
            BlockError::StateUpdateFailed(err) => err.ban_score(),
            // Even though this should've been caught by orphans check, its mere presence means
            // a peer sent a block they're not supposed to send.
            BlockError::PrevBlockNotFoundForNewBlock(_) => 100,
            BlockError::BlockAlreadyExists(_) => 0,
            BlockError::BlockAlreadyProcessed(_) => 0,
            BlockError::InvalidBlockAlreadyProcessed(_) => 100,
            BlockError::DbCommitError(_, _, _) => 0,
            BlockError::BlockProofCalculationError(_) => 100,
            BlockError::TransactionVerifierError(err) => err.ban_score(),
            BlockError::PoSAccountingError(err) => err.ban_score(),
            BlockError::EpochSealError(err) => err.ban_score(),
            BlockError::BlockDataMissingForValidBlockIndex(_) => 0,
            BlockError::BestChainCandidatesAccessorError(_) => 0,

            BlockError::BestBlockIdQueryError(_) => 0,
            BlockError::BestBlockIndexQueryError(_) => 0,
            BlockError::BlockIndexQueryError(_, _) => 0,
            BlockError::IsBlockInMainChainQueryError(_, _) => 0,
            BlockError::MinHeightForReorgQueryError(_) => 0,

            BlockError::InvariantErrorFailedToFindNewChainPath(_, _, _) => 0,
            BlockError::InvariantErrorInvalidTip(_) => 0,
            BlockError::InvariantErrorAttemptToConnectInvalidBlock(_) => 0,
            BlockError::TokensAccountingError(err) => err.ban_score(),
        }
    }
}

impl BanScore for OrphanCheckError {
    fn ban_score(&self) -> u32 {
        match self {
            OrphanCheckError::StorageError(_) => 0,
            OrphanCheckError::PrevBlockIndexNotFound(_) => 100,
            OrphanCheckError::LocalOrphan => 0,
        }
    }
}

impl BanScore for ConnectTransactionError {
    fn ban_score(&self) -> u32 {
        match self {
            ConnectTransactionError::StorageError(_) => 0,
            ConnectTransactionError::TxNumWrongInBlockOnConnect(_, _) => 100,
            ConnectTransactionError::TxNumWrongInBlockOnDisconnect(_, _) => 0,
            // this is zero because it's used when we add the outputs whose transactions we tested beforehand
            ConnectTransactionError::InvariantBrokenAlreadyUnspent => 0,
            // Even though this is an invariant error, it stems from referencing a block for reward that doesn't exist
            ConnectTransactionError::MissingOutputOrSpent(_) => 100,
            ConnectTransactionError::AttemptToPrintMoney(_, _) => 100,
            ConnectTransactionError::TxFeeTotalCalcFailed(_, _) => 100,
            ConnectTransactionError::SignatureVerificationFailed(_) => 100,
            ConnectTransactionError::BlockHeightArithmeticError => 100,
            ConnectTransactionError::BlockTimestampArithmeticError => 100,
            // Even though this is an invariant error, it stems from a block reward that doesn't exist
            ConnectTransactionError::InvariantErrorHeaderCouldNotBeLoaded(_) => 100,
            ConnectTransactionError::FailedToAddAllFeesOfBlock(_) => 100,
            ConnectTransactionError::RewardAdditionError(_) => 100,
            ConnectTransactionError::TimeLockViolation(_) => 100,
            ConnectTransactionError::MissingBlockUndo(_) => 0,
            ConnectTransactionError::MissingBlockRewardUndo(_) => 0,
            ConnectTransactionError::MissingTxUndo(_) => 0,
            ConnectTransactionError::TxUndoWithDependency(_) => 0,
            ConnectTransactionError::MissingMempoolTxsUndo => 0,
            ConnectTransactionError::UtxoError(err) => err.ban_score(),
            ConnectTransactionError::TokensError(err) => err.ban_score(),
            ConnectTransactionError::InvariantErrorHeaderCouldNotBeLoadedFromHeight(_, _) => 100,
            ConnectTransactionError::BlockIndexCouldNotBeLoaded(_) => 100,
            ConnectTransactionError::TransactionVerifierError(err) => err.ban_score(),
            ConnectTransactionError::UtxoBlockUndoError(_) => 100,
            ConnectTransactionError::BurnAmountSumError(_) => 100,
            ConnectTransactionError::AttemptToSpendBurnedAmount => 100,
            ConnectTransactionError::PoSAccountingError(err) => err.ban_score(),
            ConnectTransactionError::AccountingBlockUndoError(_) => 100,
            ConnectTransactionError::SpendStakeError(_) => 100,
            ConnectTransactionError::PoolOwnerBalanceNotFound(_) => 0,
            ConnectTransactionError::PoolDataNotFound(_) => 0,
            ConnectTransactionError::MissingTxInputs => 100,
            ConnectTransactionError::UndoFetchFailure => 0,
            ConnectTransactionError::TxVerifierStorage => 0,
            ConnectTransactionError::PoolOwnerRewardCalculationFailed(_, _) => 100,
            ConnectTransactionError::PoolOwnerRewardCannotExceedTotalReward(_, _, _, _) => 100,
            ConnectTransactionError::UnexpectedPoolId(_, _) => 100,
            ConnectTransactionError::DelegationsRewardSumFailed(_, _) => 100,
            ConnectTransactionError::DelegationRewardOverflow(_, _, _, _) => 100,
            ConnectTransactionError::DistributedDelegationsRewardExceedTotal(_, _, _, _) => 100,
            ConnectTransactionError::BlockRewardInputOutputMismatch(_, _) => 100,
            ConnectTransactionError::TotalDelegationBalanceZero(_) => 0,
            ConnectTransactionError::DelegationDataNotFound(_) => 0,
            ConnectTransactionError::DelegationBalanceNotFound(_) => 0,
            ConnectTransactionError::DestinationRetrievalError(err) => err.ban_score(),
            ConnectTransactionError::OutputTimelockError(err) => err.ban_score(),
            ConnectTransactionError::NotEnoughPledgeToCreateStakePool(_, _, _) => 100,
            ConnectTransactionError::NonceIsNotIncremental(..) => 100,
            ConnectTransactionError::AttemptToCreateStakePoolFromAccounts => 100,
            ConnectTransactionError::AttemptToCreateDelegationFromAccounts => 100,
            ConnectTransactionError::MissingTransactionNonce(_) => 100,
            ConnectTransactionError::FailedToIncrementAccountNonce => 0,
            ConnectTransactionError::IOPolicyError(err, _) => err.ban_score(),
            ConnectTransactionError::TokensAccountingError(err) => err.ban_score(),
            ConnectTransactionError::TokensAccountingBlockUndoError(_) => 100,
            ConnectTransactionError::TotalFeeRequiredOverflow => 100,
        }
    }
}

impl BanScore for OutputMaturityError {
    fn ban_score(&self) -> u32 {
        match self {
            OutputMaturityError::InvalidOutputMaturitySettingType(_) => 100,
            OutputMaturityError::InvalidOutputMaturityDistance(_, _, _) => 100,
            OutputMaturityError::InvalidOutputMaturityDistanceValue(_, _) => 100,
        }
    }
}

impl BanScore for SignatureDestinationGetterError {
    fn ban_score(&self) -> u32 {
        match self {
            SignatureDestinationGetterError::SpendingOutputInBlockReward => 100,
            SignatureDestinationGetterError::SpendingFromAccountInBlockReward => 100,
            SignatureDestinationGetterError::SigVerifyOfNotSpendableOutput => 100,
            SignatureDestinationGetterError::PoolDataNotFound(_) => 100,
            SignatureDestinationGetterError::DelegationDataNotFound(_) => 100,
            SignatureDestinationGetterError::SigVerifyPoSAccountingError(_) => 100,
            SignatureDestinationGetterError::UtxoOutputNotFound(_) => 100,
            SignatureDestinationGetterError::UtxoViewError(_) => 100,
            SignatureDestinationGetterError::TokenDataNotFound(_) => 100,
            SignatureDestinationGetterError::SigVerifyTokensAccountingError(_) => 100,
        }
    }
}

impl BanScore for TransactionVerifierStorageError {
    fn ban_score(&self) -> u32 {
        match self {
            TransactionVerifierStorageError::StatePersistenceError(_) => 0,
            TransactionVerifierStorageError::GenBlockIndexRetrievalFailed(_) => 100,
            TransactionVerifierStorageError::GetAncestorError(err) => err.ban_score(),
            TransactionVerifierStorageError::DuplicateBlockUndo(_) => 100,
            TransactionVerifierStorageError::TokensError(err) => err.ban_score(),
            TransactionVerifierStorageError::UtxoError(err) => err.ban_score(),
            TransactionVerifierStorageError::UtxoBlockUndoError(_) => 100,
            TransactionVerifierStorageError::PoSAccountingError(err) => err.ban_score(),
            TransactionVerifierStorageError::AccountingBlockUndoError(_) => 100,
            TransactionVerifierStorageError::TokensAccountingError(err) => err.ban_score(),
            TransactionVerifierStorageError::TokensAccountingBlockUndoError(_) => 100,
        }
    }
}

impl BanScore for GetAncestorError {
    fn ban_score(&self) -> u32 {
        match self {
            GetAncestorError::StorageError(_) => 0,
            GetAncestorError::InvalidAncestorHeight {
                block_height: _,
                ancestor_height: _,
            } => 100,
            GetAncestorError::PrevBlockIndexNotFound(_) => 0,
            GetAncestorError::StartingPointNotFound(_) => 0,
        }
    }
}

impl BanScore for CheckBlockError {
    fn ban_score(&self) -> u32 {
        match self {
            CheckBlockError::StorageError(_) => 0,
            CheckBlockError::MerkleRootMismatch => 100,
            // even though this may be an invariant error, we treat it strictly
            CheckBlockError::PrevBlockNotFound(_, _) => 100,
            CheckBlockError::TransactionVerifierError(err) => err.ban_score(),
            CheckBlockError::BlockNotFound(_) => 100,
            CheckBlockError::BlockTimeOrderInvalid(_, _) => 100,
            CheckBlockError::BlockFromTheFuture => 100,
            CheckBlockError::BlockSizeError(err) => err.ban_score(),
            CheckBlockError::CheckTransactionFailed(err) => err.ban_score(),
            CheckBlockError::ConsensusVerificationFailed(err) => err.ban_score(),
            CheckBlockError::InvalidBlockRewardOutputType(_) => 100,
            CheckBlockError::MerkleRootCalculationFailed(_, _) => 100,
            CheckBlockError::BlockRewardMaturityError(err) => err.ban_score(),
            CheckBlockError::PropertyQueryError(_) => 100,
            CheckBlockError::CheckpointMismatch(_, _) => 100,
            CheckBlockError::ParentCheckpointMismatch(_, _, _) => 100,
            CheckBlockError::GetAncestorError(_) => 100,
            CheckBlockError::AttemptedToAddBlockBeforeReorgLimit(_, _, _) => 100,
            CheckBlockError::StateUpdateFailed(err) => err.ban_score(),
            CheckBlockError::EpochSealError(err) => err.ban_score(),
            CheckBlockError::InvalidParent(_) => 100,
        }
    }
}

impl BanScore for TokensError {
    fn ban_score(&self) -> u32 {
        match self {
            TokensError::StorageError(_) => 0,
            TokensError::IssueError(_, _, _) => 100,
            TokensError::MultipleTokenIssuanceInTransaction(_, _) => 100,
            TokensError::CoinOrTokenOverflow => 100,
            TokensError::InsufficientTokenFees(_, _) => 100,
            TokensError::TransferZeroTokens(_, _) => 100,
            TokensError::TokenIdCantBeCalculated => 100,
            TokensError::TokensInBlockReward => 100,
            TokensError::InvariantBrokenUndoIssuanceOnNonexistentToken(_) => 100,
            TokensError::InvariantBrokenRegisterIssuanceWithDuplicateId(_) => 100,
            TokensError::DeprecatedTokenOperationVersion(_, _) => 100,
            TokensError::UnsupportedTokenIssuanceVersion(_, _) => 100,
        }
    }
}

impl BanScore for CheckBlockTransactionsError {
    fn ban_score(&self) -> u32 {
        match self {
            CheckBlockTransactionsError::PropertyQueryError(_) => 0,
            CheckBlockTransactionsError::DuplicateInputInTransaction(_, _) => 100,
            CheckBlockTransactionsError::DuplicateInputInBlock(_) => 100,
            CheckBlockTransactionsError::EmptyInputsOutputsInTransactionInBlock(_, _) => 100,
            CheckBlockTransactionsError::TokensError(err) => err.ban_score(),
            CheckBlockTransactionsError::InvalidWitnessCount => 100,
            CheckBlockTransactionsError::NoSignatureDataSizeTooLarge(_, _) => 100,
            CheckBlockTransactionsError::DataDepositNotActivated(_, _, _) => 100,
            CheckBlockTransactionsError::DataDepositMaxSizeExceeded(_, _, _, _) => 100,
        }
    }
}

impl BanScore for ConsensusVerificationError {
    fn ban_score(&self) -> u32 {
        match self {
            ConsensusVerificationError::PrevBlockLoadError(_, _, _) => 0,
            ConsensusVerificationError::PrevBlockNotFound(_, _) => 100,
            ConsensusVerificationError::ConsensusTypeMismatch(_) => 100,
            ConsensusVerificationError::PoWError(err) => err.ban_score(),
            ConsensusVerificationError::UnsupportedConsensusType => 100,
            ConsensusVerificationError::PoSError(ref err) => err.ban_score(),
        }
    }
}

impl BanScore for ConsensusPoWError {
    fn ban_score(&self) -> u32 {
        match self {
            ConsensusPoWError::InvalidPoW(_) => 100,
            ConsensusPoWError::NoInputDataProvided => 100,
            ConsensusPoWError::PoSInputDataProvided => 100,
            ConsensusPoWError::PrevBlockLoadError(_, _) => 0,
            ConsensusPoWError::PrevBlockNotFound(_) => 100,
            ConsensusPoWError::AncestorAtHeightNotFound(_, _, _) => 0,
            ConsensusPoWError::NoPowDataInPreviousBlock => 100,
            ConsensusPoWError::DecodingBitsFailed(_) => 100,
            ConsensusPoWError::PreviousBitsDecodingFailed(_) => 0,
            ConsensusPoWError::InvalidTargetBits(_, _) => 100,
            ConsensusPoWError::InvalidBlockRewardMaturityDistance(_) => 0,
        }
    }
}

impl BanScore for BlockSizeError {
    fn ban_score(&self) -> u32 {
        match self {
            BlockSizeError::Header(_, _) => 100,
            BlockSizeError::SizeOfTxs(_, _) => 100,
            BlockSizeError::SizeOfSmartContracts(_, _) => 100,
        }
    }
}

impl BanScore for ConsensusPoSError {
    fn ban_score(&self) -> u32 {
        match self {
            ConsensusPoSError::PropertyQueryError(_) => 0,
            ConsensusPoSError::StakeKernelHashTooHigh => 100,
            ConsensusPoSError::TimestampViolation(_, _) => 100,
            ConsensusPoSError::NoKernel => 100,
            ConsensusPoSError::NoEpochData => 0,
            ConsensusPoSError::MultipleKernels => 100,
            ConsensusPoSError::BitsToTargetConversionFailed(_) => 100,
            ConsensusPoSError::PrevBlockIndexNotFound(_) => 0,
            ConsensusPoSError::PoolBalanceNotFound(_) => 100,
            ConsensusPoSError::PoSAccountingError(err) => err.ban_score(),
            ConsensusPoSError::RandomnessError(err) => err.ban_score(),
            ConsensusPoSError::PoolDataNotFound(_) => 0,
            ConsensusPoSError::InvalidTarget(_) => 100,
            ConsensusPoSError::DecodingBitsFailed(_) => 100,
            ConsensusPoSError::NotEnoughTimestampsToAverage => 100,
            ConsensusPoSError::TimestampOverflow => 100,
            ConsensusPoSError::TargetConversionError(_) => 100,
            ConsensusPoSError::InvalidTargetBlockTime => 100,
            ConsensusPoSError::InvariantBrokenNotMonotonicBlockTime => 100,
            ConsensusPoSError::FailedToFetchUtxo => 0,
            ConsensusPoSError::BlockSignatureError(err) => err.ban_score(),
            ConsensusPoSError::NoInputDataProvided => 100,
            ConsensusPoSError::PoWInputDataProvided => 100,
            ConsensusPoSError::FailedToSignBlockHeader => 0,
            ConsensusPoSError::FailedReadingBlock(_) => 0,
            ConsensusPoSError::FutureTimestampInThePast => 0,
            ConsensusPoSError::FailedToSignKernel => 0,
            ConsensusPoSError::PoSBlockTimeStrictOrderInvalid(_) => 100,
            ConsensusPoSError::FiniteTotalSupplyIsRequired => 100,
            ConsensusPoSError::UnsupportedConsensusVersion => 100,
            ConsensusPoSError::EffectivePoolBalanceError(_) => 100,
            ConsensusPoSError::EmptyTimespan => 100,
            ConsensusPoSError::FailedToCalculateCappedBalance => 100,
        }
    }
}

impl BanScore for BlockSignatureError {
    fn ban_score(&self) -> u32 {
        match self {
            BlockSignatureError::BlockSignatureNotFound(_) => 100,
            BlockSignatureError::WrongOutputType(_) => 100,
            BlockSignatureError::WrongDestination(_) => 100,
            BlockSignatureError::BadSignature(_) => 100,
        }
    }
}

impl BanScore for PoSRandomnessError {
    fn ban_score(&self) -> u32 {
        match self {
            PoSRandomnessError::InvalidOutputTypeInStakeKernel(_) => 100,
            PoSRandomnessError::VRFDataVerificationFailed(_) => 100,
        }
    }
}

impl BanScore for utxo::Error {
    fn ban_score(&self) -> u32 {
        match self {
            utxo::Error::OverwritingUtxo => 0,
            utxo::Error::FreshUtxoAlreadyExists => 0,
            utxo::Error::UtxoAlreadySpent(_) => 100,
            utxo::Error::NoUtxoFound => 100,
            utxo::Error::NoBlockchainHeightFound => 0,
            utxo::Error::MissingBlockRewardUndo(_) => 0,
            utxo::Error::InvalidBlockRewardOutputType(_) => 100,
            utxo::Error::TxInputAndUndoMismatch(_) => 100,
            utxo::Error::ViewRead => 0,
            utxo::Error::StorageWrite => 0,
        }
    }
}

impl BanScore for pos_accounting::Error {
    fn ban_score(&self) -> u32 {
        use pos_accounting::Error as E;
        match self {
            E::StorageError(_) => 0,
            E::AccountingError(_) => 100,
            E::InvariantErrorPoolBalanceAlreadyExists => 100,
            E::InvariantErrorPoolDataAlreadyExists => 100,
            E::AttemptedDecommissionNonexistingPoolBalance => 100,
            E::AttemptedDecommissionNonexistingPoolData => 100,
            E::DelegationCreationFailedPoolDoesNotExist => 100,
            E::InvariantErrorDelegationCreationFailedIdAlreadyExists => 100,
            E::DelegateToNonexistingId => 100,
            E::DelegateToNonexistingPool => 100,
            E::AdditionError => 100,
            E::SubError => 100,
            E::DelegationBalanceAdditionError => 100,
            E::DelegationBalanceSubtractionError => 100,
            E::PoolBalanceAdditionError => 100,
            E::PoolBalanceSubtractionError => 100,
            E::DelegationSharesAdditionError => 100,
            E::DelegationSharesSubtractionError => 100,
            E::InvariantErrorPoolCreationReversalFailedBalanceNotFound => 100,
            E::InvariantErrorPoolCreationReversalFailedDataNotFound => 100,
            E::InvariantErrorPoolCreationReversalFailedAmountChanged => 100,
            E::InvariantErrorDecommissionUndoFailedPoolBalanceAlreadyExists => 100,
            E::InvariantErrorDecommissionUndoFailedPoolDataAlreadyExists => 100,
            E::InvariantErrorDelegationIdUndoFailedNotFound => 100,
            E::InvariantErrorDelegationIdUndoFailedDataConflict => 100,
            E::InvariantErrorDelegationBalanceAdditionUndoError => 100,
            E::InvariantErrorPoolBalanceAdditionUndoError => 100,
            E::InvariantErrorDelegationSharesAdditionUndoError => 100,
            E::InvariantErrorDelegationShareNotFound => 100,
            E::PledgeValueToSignedError => 100,
            E::InvariantErrorDelegationUndoFailedDataNotFound => 100,
            E::DuplicatesInDeltaAndUndo => 100,
            E::ViewFail => 0,
            E::IncreasePledgeAmountOfNonexistingPool => 100,
            E::PledgeAmountAdditionError => 100,
            E::InvariantErrorIncreasePledgeUndoFailedPoolBalanceNotFound => 100,
            E::InvariantErrorIncreasePledgeUndoFailedPoolDataNotFound => 100,
            E::DelegationDeletionFailedIdDoesNotExist => 100,
            E::DelegationDeletionFailedBalanceNonZero => 100,
            E::DelegationDeletionFailedPoolsShareNonZero => 100,
            E::DelegationDeletionFailedPoolStillExists => 100,
        }
    }
}

impl BanScore for ChainstateError {
    fn ban_score(&self) -> u32 {
        match self {
            ChainstateError::FailedToInitializeChainstate(_) => 0,
            ChainstateError::ProcessBlockError(e) => e.ban_score(),
            ChainstateError::FailedToReadProperty(_) => 0,
            ChainstateError::BootstrapError(_) => 0,
            ChainstateError::BlockInvalidatorError(_) => 0,
        }
    }
}

impl BanScore for EpochSealError {
    fn ban_score(&self) -> u32 {
        match self {
            EpochSealError::StorageError(_) => 0,
            EpochSealError::PoSAccountingError(err) => err.ban_score(),
            EpochSealError::SpendStakeError(_) => 100,
            EpochSealError::RandomnessError(err) => err.ban_score(),
            EpochSealError::PoolDataNotFound(_) => 0,
        }
    }
}

impl BanScore for IOPolicyError {
    fn ban_score(&self) -> u32 {
        match self {
            IOPolicyError::InvalidInputTypeInReward => 100,
            IOPolicyError::InvalidOutputTypeInReward => 100,
            IOPolicyError::InvalidInputTypeInTx => 100,
            IOPolicyError::MultiplePoolCreated => 100,
            IOPolicyError::MultipleDelegationCreated => 100,
            IOPolicyError::ProduceBlockInTx => 100,
            IOPolicyError::AmountOverflow => 100,
            IOPolicyError::AttemptToPrintMoneyOrViolateTimelockConstraints => 100,
            IOPolicyError::InputsAndInputsUtxosLengthMismatch(_, _) => 100,
            IOPolicyError::MissingOutputOrSpent(_) => 100,
            IOPolicyError::BlockHeightArithmeticError => 100,
            IOPolicyError::PoSAccountingError(err) => err.ban_score(),
            IOPolicyError::PledgeAmountNotFound(_) => 100,
<<<<<<< HEAD
            IOPolicyError::MultipleUnmintTokensInputs => 100,
            IOPolicyError::MultipleLockTokenSupplyInputs => 100,
=======
            IOPolicyError::SpendingNonSpendableOutput(_) => 100,
>>>>>>> a08710ab
        }
    }
}

impl BanScore for tokens_accounting::Error {
    fn ban_score(&self) -> u32 {
        match self {
            tokens_accounting::Error::StorageError(_) => 0,
            tokens_accounting::Error::AccountingError(_) => 100,
            tokens_accounting::Error::TokenAlreadyExists(_) => 100,
            tokens_accounting::Error::TokenDataNotFound(_) => 100,
            tokens_accounting::Error::TokenDataNotFoundOnReversal(_) => 100,
            tokens_accounting::Error::CirculatingSupplyNotFound(_) => 100,
            tokens_accounting::Error::MintExceedsSupplyLimit(_, _, _) => 100,
            tokens_accounting::Error::AmountOverflow => 100,
            tokens_accounting::Error::CannotMintFromLockedSupply(_) => 100,
            tokens_accounting::Error::CannotUnmintFromLockedSupply(_) => 100,
            tokens_accounting::Error::NotEnoughCirculatingSupplyToUnmint(_, _, _) => 100,
            tokens_accounting::Error::SupplyIsAlreadyLocked(_) => 100,
            tokens_accounting::Error::CannotLockNotLockableSupply(_) => 100,
            tokens_accounting::Error::CannotUnlockNotLockedSupplyOnReversal(_) => 100,
            tokens_accounting::Error::CannotUndoMintForLockedSupplyOnReversal(_) => 100,
            tokens_accounting::Error::CannotUndoUnmintForLockedSupplyOnReversal(_) => 100,
            tokens_accounting::Error::ViewFail => 0,
            tokens_accounting::Error::StorageWrite => 0,
        }
    }
}

// TODO: tests in which we simulate every possible case and test the score<|MERGE_RESOLUTION|>--- conflicted
+++ resolved
@@ -484,12 +484,9 @@
             IOPolicyError::BlockHeightArithmeticError => 100,
             IOPolicyError::PoSAccountingError(err) => err.ban_score(),
             IOPolicyError::PledgeAmountNotFound(_) => 100,
-<<<<<<< HEAD
             IOPolicyError::MultipleUnmintTokensInputs => 100,
             IOPolicyError::MultipleLockTokenSupplyInputs => 100,
-=======
             IOPolicyError::SpendingNonSpendableOutput(_) => 100,
->>>>>>> a08710ab
         }
     }
 }
