[package]
name = "chainstate-types"
version = "0.1.0"
edition = "2021"
license = "MIT"

# See more keys and their definitions at https://doc.rust-lang.org/cargo/reference/manifest.html

[dependencies]
serialization = { path = "../../serialization" }
common = { path = "../../common/" }
storage = { path = "../../storage/" }
crypto = { path = "../../crypto" }

<<<<<<< HEAD
thiserror.workspace = true
parity-scale-codec.workspace = true
=======
thiserror = "1.0"
parity-scale-codec = "3.1"
generic-array = "0.14"
replace_with = "0.1"
>>>>>>> f175389a
<|MERGE_RESOLUTION|>--- conflicted
+++ resolved
@@ -12,12 +12,7 @@
 storage = { path = "../../storage/" }
 crypto = { path = "../../crypto" }
 
-<<<<<<< HEAD
 thiserror.workspace = true
 parity-scale-codec.workspace = true
-=======
-thiserror = "1.0"
-parity-scale-codec = "3.1"
 generic-array = "0.14"
-replace_with = "0.1"
->>>>>>> f175389a
+replace_with = "0.1"