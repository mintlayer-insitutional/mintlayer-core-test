// Copyright (c) 2021-2022 RBB S.r.l
// opensource@mintlayer.org
// SPDX-License-Identifier: MIT
// Licensed under the MIT License;
// you may not use this file except in compliance with the License.
// You may obtain a copy of the License at
//
// https://github.com/mintlayer/mintlayer-core/blob/master/LICENSE
//
// Unless required by applicable law or agreed to in writing, software
// distributed under the License is distributed on an "AS IS" BASIS,
// WITHOUT WARRANTIES OR CONDITIONS OF ANY KIND, either express or implied.
// See the License for the specific language governing permissions and
// limitations under the License.

//! A consensus related logic.

pub mod pos;
pub mod pow;

pub use crate::{
    error::ConsensusVerificationError,
    pos::error::ConsensusPoSError,
    pow::ConsensusPoWError,
<<<<<<< HEAD
    validator::{
        compute_extra_consensus_data, validate_consensus, BlockIndexHandle,
        ExtraConsensusDataError, TransactionIndexHandle,
    },
=======
    validator::{validate_consensus, TransactionIndexHandle},
>>>>>>> 9f301c33
};

mod error;
mod validator;<|MERGE_RESOLUTION|>--- conflicted
+++ resolved
@@ -22,14 +22,10 @@
     error::ConsensusVerificationError,
     pos::error::ConsensusPoSError,
     pow::ConsensusPoWError,
-<<<<<<< HEAD
     validator::{
-        compute_extra_consensus_data, validate_consensus, BlockIndexHandle,
-        ExtraConsensusDataError, TransactionIndexHandle,
+        compute_extra_consensus_data, validate_consensus, ExtraConsensusDataError,
+        TransactionIndexHandle,
     },
-=======
-    validator::{validate_consensus, TransactionIndexHandle},
->>>>>>> 9f301c33
 };
 
 mod error;
