// Copyright (c) 2022 RBB S.r.l
// opensource@mintlayer.org
// SPDX-License-Identifier: MIT
// Licensed under the MIT License;
// you may not use this file except in compliance with the License.
// You may obtain a copy of the License at
//
// http://spdx.org/licenses/MIT
//
// Unless required by applicable law or agreed to in writing, software
// distributed under the License is distributed on an "AS IS" BASIS,
// WITHOUT WARRANTIES OR CONDITIONS OF ANY KIND, either express or implied.
// See the License for the specific language governing permissions and
// limitations under the License.

pub mod utxo_db;

use chainstate_types::block_index::BlockIndex;
use common::chain::transaction::{Transaction, TxMainChainIndex, TxMainChainPosition};
use common::chain::{Block, GenBlock, OutPoint, OutPointSourceId};
use common::primitives::{BlockHeight, Id, Idable};
use serialization::{Codec, Decode, DecodeAll, Encode};
use storage::traits::{self, MapMut, MapRef, TransactionRo, TransactionRw};
use utxo::utxo_storage::{UtxosStorageRead, UtxosStorageWrite};
use utxo::{BlockUndo, Utxo};

use crate::{BlockchainStorage, BlockchainStorageRead, BlockchainStorageWrite, Transactional};

mod well_known {
    use super::{Codec, GenBlock, Id};

    /// Pre-defined database keys
    pub trait Entry {
        /// Key for this entry
        const KEY: &'static [u8];
        /// Value type for this entry
        type Value: Codec;
    }

    macro_rules! declare_entry {
        ($name:ident: $type:ty) => {
            pub struct $name;
            impl Entry for $name {
                const KEY: &'static [u8] = stringify!($name).as_bytes();
                type Value = $type;
            }
        };
    }

    declare_entry!(StoreVersion: u32);
    declare_entry!(BestBlockId: Id<GenBlock>);
    declare_entry!(UtxosBestBlockId: Id<GenBlock>);
}

storage::decl_schema! {
    // Database schema for blockchain storage
    pub(crate) Schema {
        // Storage for individual values.
        pub DBValue: Single,
        // Storage for blocks.
        pub DBBlock: Single,
        // Store tag for blocks indexes.
        pub DBBlockIndex: Single,
        // Storage for transaction indices.
        pub DBTxIndex: Single,
        // Storage for block IDs indexed by block height.
        pub DBBlockByHeight: Single,
        // Store for Utxo Entries
        pub DBUtxo: Single,
        // Store for BlockUndo
        pub DBBlockUndo: Single
    }
}

type RoTxImpl<'tx, B> = <B as traits::Transactional<'tx, Schema>>::TransactionRo;
type RwTxImpl<'tx, B> = <B as traits::Transactional<'tx, Schema>>::TransactionRw;

/// Store for blockchain data, parametrized over the backend B
#[derive(Clone)]
pub struct Store<B>(B);

/// Store for blockchain data
impl<B: Default + for<'tx> traits::Transactional<'tx, Schema>> Store<B> {
    /// New empty storage
    pub fn new_empty() -> crate::Result<Self> {
        let mut store = Self(B::default());
        store.set_storage_version(1)?;
        Ok(store)
    }
}

impl<'tx, B: traits::Transactional<'tx, Schema>> crate::Transactional<'tx> for Store<B> {
    type TransactionRo = StoreTx<RoTxImpl<'tx, B>>;
    type TransactionRw = StoreTx<RwTxImpl<'tx, B>>;

    fn transaction_ro<'st: 'tx>(&'st self) -> Self::TransactionRo {
        StoreTx(traits::Transactional::transaction_ro(&self.0))
    }

    fn transaction_rw<'st: 'tx>(&'st self) -> Self::TransactionRw {
        StoreTx(traits::Transactional::transaction_rw(&self.0))
    }
}

impl<B: for<'tx> traits::Transactional<'tx, Schema>> BlockchainStorage for Store<B> {}

macro_rules! delegate_to_transaction {
    ($(fn $f:ident $args:tt -> $ret:ty;)*) => {
        $(delegate_to_transaction!(@SELF [$f ($ret)] $args);)*
    };
    (@SELF $done:tt (&self $(, $($rest:tt)*)?)) => {
        delegate_to_transaction!(
            @BODY transaction_ro (Ok) $done ($($($rest)*)?)
        );
    };
    (@SELF $done:tt (&mut self $(, $($rest:tt)*)?)) => {
        delegate_to_transaction!(
            @BODY transaction_rw (storage::commit) mut $done ($($($rest)*)?)
        );
    };
    (@BODY $txfunc:ident ($commit:path) $($mut:ident)?
        [$f:ident ($ret:ty)]
        ($($arg:ident: $aty:ty),* $(,)?)
    ) => {
        fn $f(&$($mut)? self $(, $arg: $aty)*) -> $ret {
            #[allow(clippy::needless_question_mark)]
            self.$txfunc().run(|tx| $commit(tx.$f($($arg),*)?))
        }
    };
}

impl<B: for<'tx> traits::Transactional<'tx, Schema>> BlockchainStorageRead for Store<B> {
    delegate_to_transaction! {
        fn get_storage_version(&self) -> crate::Result<u32>;
        fn get_best_block_id(&self) -> crate::Result<Option<Id<GenBlock>>>;
        fn get_block_index(&self, id: &Id<Block>) -> crate::Result<Option<BlockIndex>>;
        fn get_block(&self, id: Id<Block>) -> crate::Result<Option<Block>>;

        fn get_mainchain_tx_index(
            &self,
            tx_id: &OutPointSourceId,
        ) -> crate::Result<Option<TxMainChainIndex>>;

        fn get_mainchain_tx_by_position(
            &self,
            tx_index: &TxMainChainPosition,
        ) -> crate::Result<Option<Transaction>>;

        fn get_block_id_by_height(
            &self,
            height: &BlockHeight,
        ) -> crate::Result<Option<Id<GenBlock>>>;
    }
}

impl<B: for<'tx> traits::Transactional<'tx, Schema>> UtxosStorageRead for Store<B> {
    delegate_to_transaction! {
        fn get_utxo(&self, outpoint: &OutPoint) -> crate::Result<Option<Utxo>>;
        fn get_best_block_for_utxos(&self) -> crate::Result<Option<Id<GenBlock>>>;
        fn get_undo_data(&self, id: Id<Block>) -> crate::Result<Option<BlockUndo>>;
    }
}

impl<B: for<'tx> traits::Transactional<'tx, Schema>> BlockchainStorageWrite for Store<B> {
    delegate_to_transaction! {
        fn set_storage_version(&mut self, version: u32) -> crate::Result<()>;
        fn set_best_block_id(&mut self, id: &Id<GenBlock>) -> crate::Result<()>;
        fn set_block_index(&mut self, block_index: &BlockIndex) -> crate::Result<()>;
        fn add_block(&mut self, block: &Block) -> crate::Result<()>;
        fn del_block(&mut self, id: Id<Block>) -> crate::Result<()>;

        fn set_mainchain_tx_index(
            &mut self,
            tx_id: &OutPointSourceId,
            tx_index: &TxMainChainIndex,
        ) -> crate::Result<()>;

        fn del_mainchain_tx_index(&mut self, tx_id: &OutPointSourceId) -> crate::Result<()>;

        fn set_block_id_at_height(
            &mut self,
            height: &BlockHeight,
            block_id: &Id<GenBlock>,
        ) -> crate::Result<()>;

        fn del_block_id_at_height(&mut self, height: &BlockHeight) -> crate::Result<()>;

    }
}

impl<B: for<'tx> traits::Transactional<'tx, Schema>> UtxosStorageWrite for Store<B> {
    delegate_to_transaction! {
        fn set_utxo(&mut self, outpoint: &OutPoint, entry: Utxo) -> crate::Result<()>;
        fn del_utxo(&mut self, outpoint: &OutPoint) -> crate::Result<()>;
        fn set_best_block_for_utxos(&mut self, block_id: &Id<GenBlock>) -> crate::Result<()>;
        fn set_undo_data(&mut self, id: Id<Block>, undo: &BlockUndo) -> crate::Result<()>;
        fn del_undo_data(&mut self, id: Id<Block>) -> crate::Result<()>;
    }
}

/// A wrapper around a storage transaction type
pub struct StoreTx<T>(T);

/// Blockchain data storage transaction
impl<Tx: for<'a> traits::GetMapRef<'a, Schema>> BlockchainStorageRead for StoreTx<Tx> {
    fn get_storage_version(&self) -> crate::Result<u32> {
        self.read_value::<well_known::StoreVersion>().map(|v| v.unwrap_or_default())
    }

    fn get_block_index(&self, id: &Id<Block>) -> crate::Result<Option<BlockIndex>> {
        self.read::<DBBlockIndex, _, _>(id.as_ref())
    }

    /// Get the hash of the best block
    fn get_best_block_id(&self) -> crate::Result<Option<Id<GenBlock>>> {
        self.read_value::<well_known::BestBlockId>()
    }

    fn get_block(&self, id: Id<Block>) -> crate::Result<Option<Block>> {
        self.read::<DBBlock, _, _>(id.as_ref())
    }

    fn get_mainchain_tx_index(
        &self,
        tx_id: &OutPointSourceId,
    ) -> crate::Result<Option<TxMainChainIndex>> {
        self.read::<DBTxIndex, _, _>(&tx_id.encode())
    }

    fn get_mainchain_tx_by_position(
        &self,
        tx_index: &TxMainChainPosition,
    ) -> crate::Result<Option<Transaction>> {
        let block_id = tx_index.block_id();
        match self.0.get::<DBBlock, _>().get(block_id.as_ref()) {
            Err(e) => Err(e.into()),
            Ok(None) => Ok(None),
            Ok(Some(block)) => {
                let begin = tx_index.byte_offset_in_block() as usize;
                let end = begin + tx_index.serialized_size() as usize;
                let encoded_tx = block.get(begin..end).expect("Transaction outside of block range");
                let tx =
                    Transaction::decode_all(&mut &*encoded_tx).expect("Invalid tx encoding in DB");
                Ok(Some(tx))
            }
        }
    }

    fn get_block_id_by_height(&self, height: &BlockHeight) -> crate::Result<Option<Id<GenBlock>>> {
        self.read::<DBBlockByHeight, _, _>(&height.encode())
    }
}

impl<Tx: for<'a> traits::GetMapRef<'a, Schema>> UtxosStorageRead for StoreTx<Tx> {
    fn get_utxo(&self, outpoint: &OutPoint) -> crate::Result<Option<Utxo>> {
        self.read::<DBUtxo, _, _>(&outpoint.encode())
    }

    fn get_best_block_for_utxos(&self) -> crate::Result<Option<Id<GenBlock>>> {
        self.read_value::<well_known::UtxosBestBlockId>()
    }

    fn get_undo_data(&self, id: Id<Block>) -> crate::Result<Option<BlockUndo>> {
        self.read::<DBBlockUndo, _, _>(id.as_ref())
    }
}

impl<Tx: for<'a> traits::GetMapMut<'a, Schema>> BlockchainStorageWrite for StoreTx<Tx> {
    fn set_storage_version(&mut self, version: u32) -> crate::Result<()> {
        self.write_value::<well_known::StoreVersion>(&version)
    }

    fn set_best_block_id(&mut self, id: &Id<GenBlock>) -> crate::Result<()> {
        self.write_value::<well_known::BestBlockId>(id)
    }

    fn add_block(&mut self, block: &Block) -> crate::Result<()> {
        self.write::<DBBlock, _, _>(block.get_id().encode(), block)
    }

    fn del_block(&mut self, id: Id<Block>) -> crate::Result<()> {
        self.0.get_mut::<DBBlock, _>().del(id.as_ref()).map_err(Into::into)
    }

    fn set_block_index(&mut self, block_index: &BlockIndex) -> crate::Result<()> {
        self.write::<DBBlockIndex, _, _>(block_index.block_id().encode(), block_index)
    }

    fn set_mainchain_tx_index(
        &mut self,
        tx_id: &OutPointSourceId,
        tx_index: &TxMainChainIndex,
    ) -> crate::Result<()> {
        self.write::<DBTxIndex, _, _>(tx_id.encode(), tx_index)
    }

    fn del_mainchain_tx_index(&mut self, tx_id: &OutPointSourceId) -> crate::Result<()> {
        self.0.get_mut::<DBTxIndex, _>().del(&tx_id.encode()).map_err(Into::into)
    }

    fn set_block_id_at_height(
        &mut self,
        height: &BlockHeight,
        block_id: &Id<GenBlock>,
    ) -> crate::Result<()> {
        self.write::<DBBlockByHeight, _, _>(height.encode(), block_id)
    }

    fn del_block_id_at_height(&mut self, height: &BlockHeight) -> crate::Result<()> {
        self.0.get_mut::<DBBlockByHeight, _>().del(&height.encode()).map_err(Into::into)
    }
}

impl<Tx: for<'a> traits::GetMapMut<'a, Schema>> UtxosStorageWrite for StoreTx<Tx> {
    fn set_utxo(&mut self, outpoint: &OutPoint, entry: Utxo) -> crate::Result<()> {
        let key = outpoint.encode();
        self.write::<DBUtxo, _, _>(key, &entry)
    }

    fn del_utxo(&mut self, outpoint: &OutPoint) -> crate::Result<()> {
        let key = outpoint.encode();
        self.0.get_mut::<DBUtxo, _>().del(&key).map_err(Into::into)
    }

    fn set_best_block_for_utxos(&mut self, block_id: &Id<GenBlock>) -> crate::Result<()> {
        self.write_value::<well_known::UtxosBestBlockId>(block_id)
    }

    fn set_undo_data(&mut self, id: Id<Block>, undo: &BlockUndo) -> crate::Result<()> {
        self.write::<DBBlockUndo, _, _>(id.encode(), undo)
    }

    fn del_undo_data(&mut self, id: Id<Block>) -> crate::Result<()> {
        self.0.get_mut::<DBBlockUndo, _>().del(id.as_ref()).map_err(Into::into)
    }
}

impl<'a, Tx: traits::GetMapRef<'a, Schema>> StoreTx<Tx> {
    // Read a value from the database and decode it
    fn read<DBIdx, I, T>(&'a self, key: &[u8]) -> crate::Result<Option<T>>
    where
        DBIdx: storage::schema::DBIndex<Kind = storage::schema::Single>,
        Schema: storage::schema::HasDBIndex<DBIdx, I>,
        T: Decode,
    {
        let col = self.0.get::<DBIdx, I>();
        let data = col.get(key).map_err(crate::Error::from)?;
        Ok(data.map(|d| T::decode_all(&mut &*d).expect("Cannot decode a database value")))
    }

    // Read a value for a well-known entry
    fn read_value<E: well_known::Entry>(&'a self) -> crate::Result<Option<E::Value>> {
        self.read::<DBValue, _, _>(E::KEY)
    }
}

impl<'a, Tx: traits::GetMapMut<'a, Schema>> StoreTx<Tx> {
    // Encode a value and write it to the database
    fn write<DBIdx, I, T>(&'a mut self, key: Vec<u8>, value: &T) -> crate::Result<()>
    where
        DBIdx: storage::schema::DBIndex<Kind = storage::schema::Single>,
        Schema: storage::schema::HasDBIndex<DBIdx, I>,
        T: Encode,
    {
        self.0.get_mut::<DBIdx, I>().put(key, value.encode()).map_err(Into::into)
    }

    // Write a value for a well-known entry
    fn write_value<E: well_known::Entry>(&'a mut self, val: &E::Value) -> crate::Result<()> {
        self.write::<DBValue, _, _>(E::KEY.to_vec(), val)
    }
}

impl<T: traits::TransactionRw<Error = storage::Error>> traits::TransactionRw for StoreTx<T> {
    type Error = crate::Error;

    fn commit(self) -> crate::Result<()> {
        self.0.commit().map_err(Into::into)
    }

    fn abort(self) -> crate::Result<()> {
        self.0.abort().map_err(Into::into)
    }
}

impl<T: traits::TransactionRo<Error = storage::Error>> traits::TransactionRo for StoreTx<T> {
    type Error = crate::Error;

    fn finalize(self) -> crate::Result<()> {
        self.0.finalize().map_err(Into::into)
    }
}

#[cfg(test)]
<<<<<<< HEAD
pub(crate) mod test {
    use super::*;
    use common::chain::{tokens::OutputValue, Destination, OutputPurpose, TxOutput};
    use common::primitives::{Amount, H256};
    use crypto::key::{KeyKind, PrivateKey};
    use crypto::random::Rng;
    use rstest::rstest;
    use test_utils::random::{make_seedable_rng, Seed};
    use utxo::{BlockUndo, TxUndo};

    type TestStore = Store<storage::inmemory::Store<Schema>>;

    #[test]
    fn test_storage_get_default_version_in_tx() {
        common::concurrency::model(|| {
            let store = TestStore::new_empty().unwrap();
            let vtx = store.transaction_ro().run(|tx| tx.get_storage_version()).unwrap();
            let vst = store.get_storage_version().unwrap();
            assert_eq!(vtx, 1, "Default storage version wrong");
            assert_eq!(vtx, vst, "Transaction and non-transaction inconsistency");
        })
    }

    #[test]
    #[cfg(not(loom))]
    fn test_storage_manipulation() {
        use common::{
            chain::{
                block::{timestamp::BlockTimestamp, ConsensusData},
                SpendablePosition,
            },
            primitives::H256,
        };

        // Prepare some test data
        let tx0 = Transaction::new(0xaabbccdd, vec![], vec![], 12).unwrap();
        let tx1 = Transaction::new(0xbbccddee, vec![], vec![], 34).unwrap();
        let block0 = Block::new(
            vec![tx0.clone()],
            Id::new(H256::default()),
            BlockTimestamp::from_int_seconds(12),
            ConsensusData::None,
        )
        .unwrap();
        let block1 = Block::new(
            vec![tx1.clone()],
            Id::new(block0.get_id().get()),
            BlockTimestamp::from_int_seconds(34),
            ConsensusData::None,
        )
        .unwrap();

        // Set up the store
        let mut store = TestStore::new_empty().unwrap();

        // Storage version manipulation
        assert_eq!(store.get_storage_version(), Ok(1));
        assert_eq!(store.set_storage_version(2), Ok(()));
        assert_eq!(store.get_storage_version(), Ok(2));

        // Storte is now empty, the block is not there
        assert_eq!(store.get_block(block0.get_id()), Ok(None));

        // Insert the first block and check it is there
        assert_eq!(store.add_block(&block0), Ok(()));
        assert_eq!(&store.get_block(block0.get_id()).unwrap().unwrap(), &block0);

        // Insert, remove, and reinsert the second block
        assert_eq!(store.get_block(block1.get_id()), Ok(None));
        assert_eq!(store.add_block(&block1), Ok(()));
        assert_eq!(&store.get_block(block0.get_id()).unwrap().unwrap(), &block0);
        assert_eq!(store.del_block(block1.get_id()), Ok(()));
        assert_eq!(store.get_block(block1.get_id()), Ok(None));
        assert_eq!(store.add_block(&block1), Ok(()));
        assert_eq!(&store.get_block(block0.get_id()).unwrap().unwrap(), &block0);

        // Test the transaction extraction from a block
        let enc_tx0 = tx0.encode();
        let enc_block0 = block0.encode();
        let offset_tx0 = enc_block0
            .windows(enc_tx0.len())
            .enumerate()
            .find_map(|(i, d)| (d == enc_tx0).then(|| i))
            .unwrap();
        assert!(
            &enc_block0[offset_tx0..].starts_with(&enc_tx0),
            "Transaction format has changed, adjust the offset in this test",
        );
        let pos_tx0 =
            TxMainChainPosition::new(block0.get_id(), offset_tx0 as u32, enc_tx0.len() as u32);
        assert_eq!(
            &store.get_mainchain_tx_by_position(&pos_tx0).unwrap().unwrap(),
            &tx0
        );

        // Test setting and retrieving best chain id
        assert_eq!(store.get_best_block_id(), Ok(None));
        assert_eq!(store.set_best_block_id(&block0.get_id().into()), Ok(()));
        assert_eq!(store.get_best_block_id(), Ok(Some(block0.get_id().into())));
        assert_eq!(store.set_best_block_id(&block1.get_id().into()), Ok(()));
        assert_eq!(store.get_best_block_id(), Ok(Some(block1.get_id().into())));

        // Chain index operations
        let idx_tx0 = TxMainChainIndex::new(pos_tx0.into(), 1).expect("Tx index creation failed");
        let out_id_tx0 = OutPointSourceId::from(tx0.get_id());
        assert_eq!(store.get_mainchain_tx_index(&out_id_tx0), Ok(None));
        assert_eq!(store.set_mainchain_tx_index(&out_id_tx0, &idx_tx0), Ok(()));
        assert_eq!(
            store.get_mainchain_tx_index(&out_id_tx0),
            Ok(Some(idx_tx0.clone()))
        );
        assert_eq!(store.del_mainchain_tx_index(&out_id_tx0), Ok(()));
        assert_eq!(store.get_mainchain_tx_index(&out_id_tx0), Ok(None));
        assert_eq!(store.set_mainchain_tx_index(&out_id_tx0, &idx_tx0), Ok(()));

        // Retrieve transactions by ID using the index
        assert_eq!(
            store.get_mainchain_tx_index(&OutPointSourceId::from(tx1.get_id())),
            Ok(None)
        );
        if let Ok(Some(index)) = store.get_mainchain_tx_index(&out_id_tx0) {
            if let SpendablePosition::Transaction(ref p) = index.position() {
                assert_eq!(store.get_mainchain_tx_by_position(p), Ok(Some(tx0)));
            } else {
                unreachable!();
            };
        } else {
            unreachable!();
        }
    }

    #[test]
    fn get_set_transactions() {
        common::concurrency::model(|| {
            // Set up the store and initialize the version to 2
            let mut store = TestStore::new_empty().unwrap();
            assert_eq!(store.set_storage_version(2), Ok(()));

            // Concurrently bump version and run a transactiomn that reads the version twice.
            let thr1 = {
                let store = Store::clone(&store);
                common::thread::spawn(move || {
                    let _ = store.transaction_rw().run(|tx| {
                        let v = tx.get_storage_version()?;
                        tx.set_storage_version(v + 1)?;
                        storage::commit(())
                    });
                })
            };
            let thr0 = {
                let store = Store::clone(&store);
                common::thread::spawn(move || {
                    let tx_result = store.transaction_ro().run(|tx| {
                        let v1 = tx.get_storage_version()?;
                        let v2 = tx.get_storage_version()?;
                        assert!([2, 3].contains(&v1));
                        assert_eq!(v1, v2, "Version query in a transaction inconsistent");
                        Ok(())
                    });
                    assert!(tx_result.is_ok());
                })
            };

            let _ = thr0.join();
            let _ = thr1.join();
            assert_eq!(store.get_storage_version(), Ok(3));
        })
    }

    #[test]
    fn test_storage_transactions() {
        common::concurrency::model(|| {
            // Set up the store and initialize the version to 2
            let mut store = TestStore::new_empty().unwrap();
            assert_eq!(store.set_storage_version(2), Ok(()));

            // Concurrently bump version by 3 and 5 in two separate threads
            let thr0 = {
                let store = Store::clone(&store);
                common::thread::spawn(move || {
                    let tx_result = store.transaction_rw().run(|tx| {
                        let v = tx.get_storage_version()?;
                        tx.set_storage_version(v + 3)?;
                        storage::commit(())
                    });
                    assert!(tx_result.is_ok());
                })
            };
            let thr1 = {
                let store = Store::clone(&store);
                common::thread::spawn(move || {
                    let tx_result = store.transaction_rw().run(|tx| {
                        let v = tx.get_storage_version()?;
                        tx.set_storage_version(v + 5)?;
                        storage::commit(())
                    });
                    assert!(tx_result.is_ok());
                })
            };

            let _ = thr0.join();
            let _ = thr1.join();
            assert_eq!(store.get_storage_version(), Ok(10));
        })
    }

    #[test]
    fn test_storage_transactions_with_result_check() {
        common::concurrency::model(|| {
            // Set up the store and initialize the version to 2
            let mut store = TestStore::new_empty().unwrap();
            assert_eq!(store.set_storage_version(2), Ok(()));

            // Concurrently bump version by 3 and 5 in two separate threads
            let thr0 = {
                let store = Store::clone(&store);
                common::thread::spawn(move || {
                    let mut tx = store.transaction_rw();
                    let v = tx.get_storage_version().unwrap();
                    assert!(tx.set_storage_version(v + 3).is_ok());
                    assert!(tx.commit().is_ok());
                })
            };
            let thr1 = {
                let store = Store::clone(&store);
                common::thread::spawn(move || {
                    let mut tx = store.transaction_rw();
                    let v = tx.get_storage_version().unwrap();
                    assert!(tx.set_storage_version(v + 5).is_ok());
                    assert!(tx.commit().is_ok());
                })
            };

            let _ = thr0.join();
            let _ = thr1.join();
            assert_eq!(store.get_storage_version(), Ok(10));
        })
    }

    /// returns a tuple of utxo and outpoint, for testing.
    fn create_rand_utxo(rng: &mut impl Rng, block_height: u64) -> Utxo {
        // just a random value generated, and also a random `is_block_reward` value.
        let random_value = rng.gen_range(0..(u128::MAX - 1));
        let (_, pub_key) = PrivateKey::new(KeyKind::RistrettoSchnorr);
        let output = TxOutput::new(
            OutputValue::Coin(Amount::from_atoms(random_value)),
            OutputPurpose::Transfer(Destination::PublicKey(pub_key)),
        );
        let is_block_reward = random_value % 3 == 0;

        // generate utxo
        Utxo::new(output, is_block_reward, BlockHeight::new(block_height))
    }

    /// returns a block undo with random utxos and TxUndos.
    ///
    /// # Arguments
    /// `max_lim_of_utxos` - sets the maximum limit of utxos of a random TxUndo.
    /// `max_lim_of_tx_undos` - the maximum limit of TxUndos in the BlockUndo.
    pub fn create_rand_block_undo(
        rng: &mut impl Rng,
        max_lim_of_utxos: u8,
        max_lim_of_tx_undos: u8,
        block_height: BlockHeight,
    ) -> BlockUndo {
        let mut counter: u64 = 0;

        let mut block_undo: Vec<TxUndo> = vec![];

        let undo_rng = rng.gen_range(1..max_lim_of_tx_undos);
        for _ in 0..undo_rng {
            let mut tx_undo = vec![];

            let utxo_rng = rng.gen_range(1..max_lim_of_utxos);
            for i in 0..utxo_rng {
                counter += u64::from(i);

                tx_undo.push(create_rand_utxo(rng, counter));
            }

            block_undo.push(TxUndo::new(tx_undo));
        }

        BlockUndo::new(block_undo, block_height)
    }

    #[cfg(not(loom))]
    #[rstest]
    #[trace]
    #[case(Seed::from_entropy())]
    fn undo_test(#[case] seed: Seed) {
        let mut rng = make_seedable_rng(seed);
        let block_undo0 = create_rand_block_undo(&mut rng, 10, 5, BlockHeight::new(1));
        // create id:
        let id0: Id<Block> = Id::new(H256::random());

        // set up the store
        let mut store = TestStore::new_empty().unwrap();

        // store is empty, so no undo data should be found.
        assert_eq!(store.get_undo_data(id0), Ok(None));

        // add undo data and check if it is there
        assert_eq!(store.set_undo_data(id0, &block_undo0), Ok(()));
        assert_eq!(
            store.get_undo_data(id0).unwrap().unwrap(),
            block_undo0.clone()
        );

        // insert, remove, and reinsert the next block_undo

        let block_undo1 = create_rand_block_undo(&mut rng, 5, 10, BlockHeight::new(2));
        // create id:
        let id1: Id<Block> = Id::new(H256::random());

        assert_eq!(store.get_undo_data(id1), Ok(None));
        assert_eq!(store.set_undo_data(id1, &block_undo1), Ok(()));
        assert_eq!(
            store.get_undo_data(id0).unwrap().unwrap(),
            block_undo0.clone()
        );
        assert_eq!(store.del_undo_data(id1), Ok(()));
        assert_eq!(store.get_undo_data(id1), Ok(None));
        assert_eq!(
            store.get_undo_data(id0).unwrap().unwrap(),
            block_undo0.clone()
        );
        assert_eq!(store.set_undo_data(id1, &block_undo1), Ok(()));
        assert_eq!(store.get_undo_data(id1).unwrap().unwrap(), block_undo1);
    }
}
=======
mod test;
>>>>>>> df9bc4ea
<|MERGE_RESOLUTION|>--- conflicted
+++ resolved
@@ -392,338 +392,4 @@
 }
 
 #[cfg(test)]
-<<<<<<< HEAD
-pub(crate) mod test {
-    use super::*;
-    use common::chain::{tokens::OutputValue, Destination, OutputPurpose, TxOutput};
-    use common::primitives::{Amount, H256};
-    use crypto::key::{KeyKind, PrivateKey};
-    use crypto::random::Rng;
-    use rstest::rstest;
-    use test_utils::random::{make_seedable_rng, Seed};
-    use utxo::{BlockUndo, TxUndo};
-
-    type TestStore = Store<storage::inmemory::Store<Schema>>;
-
-    #[test]
-    fn test_storage_get_default_version_in_tx() {
-        common::concurrency::model(|| {
-            let store = TestStore::new_empty().unwrap();
-            let vtx = store.transaction_ro().run(|tx| tx.get_storage_version()).unwrap();
-            let vst = store.get_storage_version().unwrap();
-            assert_eq!(vtx, 1, "Default storage version wrong");
-            assert_eq!(vtx, vst, "Transaction and non-transaction inconsistency");
-        })
-    }
-
-    #[test]
-    #[cfg(not(loom))]
-    fn test_storage_manipulation() {
-        use common::{
-            chain::{
-                block::{timestamp::BlockTimestamp, ConsensusData},
-                SpendablePosition,
-            },
-            primitives::H256,
-        };
-
-        // Prepare some test data
-        let tx0 = Transaction::new(0xaabbccdd, vec![], vec![], 12).unwrap();
-        let tx1 = Transaction::new(0xbbccddee, vec![], vec![], 34).unwrap();
-        let block0 = Block::new(
-            vec![tx0.clone()],
-            Id::new(H256::default()),
-            BlockTimestamp::from_int_seconds(12),
-            ConsensusData::None,
-        )
-        .unwrap();
-        let block1 = Block::new(
-            vec![tx1.clone()],
-            Id::new(block0.get_id().get()),
-            BlockTimestamp::from_int_seconds(34),
-            ConsensusData::None,
-        )
-        .unwrap();
-
-        // Set up the store
-        let mut store = TestStore::new_empty().unwrap();
-
-        // Storage version manipulation
-        assert_eq!(store.get_storage_version(), Ok(1));
-        assert_eq!(store.set_storage_version(2), Ok(()));
-        assert_eq!(store.get_storage_version(), Ok(2));
-
-        // Storte is now empty, the block is not there
-        assert_eq!(store.get_block(block0.get_id()), Ok(None));
-
-        // Insert the first block and check it is there
-        assert_eq!(store.add_block(&block0), Ok(()));
-        assert_eq!(&store.get_block(block0.get_id()).unwrap().unwrap(), &block0);
-
-        // Insert, remove, and reinsert the second block
-        assert_eq!(store.get_block(block1.get_id()), Ok(None));
-        assert_eq!(store.add_block(&block1), Ok(()));
-        assert_eq!(&store.get_block(block0.get_id()).unwrap().unwrap(), &block0);
-        assert_eq!(store.del_block(block1.get_id()), Ok(()));
-        assert_eq!(store.get_block(block1.get_id()), Ok(None));
-        assert_eq!(store.add_block(&block1), Ok(()));
-        assert_eq!(&store.get_block(block0.get_id()).unwrap().unwrap(), &block0);
-
-        // Test the transaction extraction from a block
-        let enc_tx0 = tx0.encode();
-        let enc_block0 = block0.encode();
-        let offset_tx0 = enc_block0
-            .windows(enc_tx0.len())
-            .enumerate()
-            .find_map(|(i, d)| (d == enc_tx0).then(|| i))
-            .unwrap();
-        assert!(
-            &enc_block0[offset_tx0..].starts_with(&enc_tx0),
-            "Transaction format has changed, adjust the offset in this test",
-        );
-        let pos_tx0 =
-            TxMainChainPosition::new(block0.get_id(), offset_tx0 as u32, enc_tx0.len() as u32);
-        assert_eq!(
-            &store.get_mainchain_tx_by_position(&pos_tx0).unwrap().unwrap(),
-            &tx0
-        );
-
-        // Test setting and retrieving best chain id
-        assert_eq!(store.get_best_block_id(), Ok(None));
-        assert_eq!(store.set_best_block_id(&block0.get_id().into()), Ok(()));
-        assert_eq!(store.get_best_block_id(), Ok(Some(block0.get_id().into())));
-        assert_eq!(store.set_best_block_id(&block1.get_id().into()), Ok(()));
-        assert_eq!(store.get_best_block_id(), Ok(Some(block1.get_id().into())));
-
-        // Chain index operations
-        let idx_tx0 = TxMainChainIndex::new(pos_tx0.into(), 1).expect("Tx index creation failed");
-        let out_id_tx0 = OutPointSourceId::from(tx0.get_id());
-        assert_eq!(store.get_mainchain_tx_index(&out_id_tx0), Ok(None));
-        assert_eq!(store.set_mainchain_tx_index(&out_id_tx0, &idx_tx0), Ok(()));
-        assert_eq!(
-            store.get_mainchain_tx_index(&out_id_tx0),
-            Ok(Some(idx_tx0.clone()))
-        );
-        assert_eq!(store.del_mainchain_tx_index(&out_id_tx0), Ok(()));
-        assert_eq!(store.get_mainchain_tx_index(&out_id_tx0), Ok(None));
-        assert_eq!(store.set_mainchain_tx_index(&out_id_tx0, &idx_tx0), Ok(()));
-
-        // Retrieve transactions by ID using the index
-        assert_eq!(
-            store.get_mainchain_tx_index(&OutPointSourceId::from(tx1.get_id())),
-            Ok(None)
-        );
-        if let Ok(Some(index)) = store.get_mainchain_tx_index(&out_id_tx0) {
-            if let SpendablePosition::Transaction(ref p) = index.position() {
-                assert_eq!(store.get_mainchain_tx_by_position(p), Ok(Some(tx0)));
-            } else {
-                unreachable!();
-            };
-        } else {
-            unreachable!();
-        }
-    }
-
-    #[test]
-    fn get_set_transactions() {
-        common::concurrency::model(|| {
-            // Set up the store and initialize the version to 2
-            let mut store = TestStore::new_empty().unwrap();
-            assert_eq!(store.set_storage_version(2), Ok(()));
-
-            // Concurrently bump version and run a transactiomn that reads the version twice.
-            let thr1 = {
-                let store = Store::clone(&store);
-                common::thread::spawn(move || {
-                    let _ = store.transaction_rw().run(|tx| {
-                        let v = tx.get_storage_version()?;
-                        tx.set_storage_version(v + 1)?;
-                        storage::commit(())
-                    });
-                })
-            };
-            let thr0 = {
-                let store = Store::clone(&store);
-                common::thread::spawn(move || {
-                    let tx_result = store.transaction_ro().run(|tx| {
-                        let v1 = tx.get_storage_version()?;
-                        let v2 = tx.get_storage_version()?;
-                        assert!([2, 3].contains(&v1));
-                        assert_eq!(v1, v2, "Version query in a transaction inconsistent");
-                        Ok(())
-                    });
-                    assert!(tx_result.is_ok());
-                })
-            };
-
-            let _ = thr0.join();
-            let _ = thr1.join();
-            assert_eq!(store.get_storage_version(), Ok(3));
-        })
-    }
-
-    #[test]
-    fn test_storage_transactions() {
-        common::concurrency::model(|| {
-            // Set up the store and initialize the version to 2
-            let mut store = TestStore::new_empty().unwrap();
-            assert_eq!(store.set_storage_version(2), Ok(()));
-
-            // Concurrently bump version by 3 and 5 in two separate threads
-            let thr0 = {
-                let store = Store::clone(&store);
-                common::thread::spawn(move || {
-                    let tx_result = store.transaction_rw().run(|tx| {
-                        let v = tx.get_storage_version()?;
-                        tx.set_storage_version(v + 3)?;
-                        storage::commit(())
-                    });
-                    assert!(tx_result.is_ok());
-                })
-            };
-            let thr1 = {
-                let store = Store::clone(&store);
-                common::thread::spawn(move || {
-                    let tx_result = store.transaction_rw().run(|tx| {
-                        let v = tx.get_storage_version()?;
-                        tx.set_storage_version(v + 5)?;
-                        storage::commit(())
-                    });
-                    assert!(tx_result.is_ok());
-                })
-            };
-
-            let _ = thr0.join();
-            let _ = thr1.join();
-            assert_eq!(store.get_storage_version(), Ok(10));
-        })
-    }
-
-    #[test]
-    fn test_storage_transactions_with_result_check() {
-        common::concurrency::model(|| {
-            // Set up the store and initialize the version to 2
-            let mut store = TestStore::new_empty().unwrap();
-            assert_eq!(store.set_storage_version(2), Ok(()));
-
-            // Concurrently bump version by 3 and 5 in two separate threads
-            let thr0 = {
-                let store = Store::clone(&store);
-                common::thread::spawn(move || {
-                    let mut tx = store.transaction_rw();
-                    let v = tx.get_storage_version().unwrap();
-                    assert!(tx.set_storage_version(v + 3).is_ok());
-                    assert!(tx.commit().is_ok());
-                })
-            };
-            let thr1 = {
-                let store = Store::clone(&store);
-                common::thread::spawn(move || {
-                    let mut tx = store.transaction_rw();
-                    let v = tx.get_storage_version().unwrap();
-                    assert!(tx.set_storage_version(v + 5).is_ok());
-                    assert!(tx.commit().is_ok());
-                })
-            };
-
-            let _ = thr0.join();
-            let _ = thr1.join();
-            assert_eq!(store.get_storage_version(), Ok(10));
-        })
-    }
-
-    /// returns a tuple of utxo and outpoint, for testing.
-    fn create_rand_utxo(rng: &mut impl Rng, block_height: u64) -> Utxo {
-        // just a random value generated, and also a random `is_block_reward` value.
-        let random_value = rng.gen_range(0..(u128::MAX - 1));
-        let (_, pub_key) = PrivateKey::new(KeyKind::RistrettoSchnorr);
-        let output = TxOutput::new(
-            OutputValue::Coin(Amount::from_atoms(random_value)),
-            OutputPurpose::Transfer(Destination::PublicKey(pub_key)),
-        );
-        let is_block_reward = random_value % 3 == 0;
-
-        // generate utxo
-        Utxo::new(output, is_block_reward, BlockHeight::new(block_height))
-    }
-
-    /// returns a block undo with random utxos and TxUndos.
-    ///
-    /// # Arguments
-    /// `max_lim_of_utxos` - sets the maximum limit of utxos of a random TxUndo.
-    /// `max_lim_of_tx_undos` - the maximum limit of TxUndos in the BlockUndo.
-    pub fn create_rand_block_undo(
-        rng: &mut impl Rng,
-        max_lim_of_utxos: u8,
-        max_lim_of_tx_undos: u8,
-        block_height: BlockHeight,
-    ) -> BlockUndo {
-        let mut counter: u64 = 0;
-
-        let mut block_undo: Vec<TxUndo> = vec![];
-
-        let undo_rng = rng.gen_range(1..max_lim_of_tx_undos);
-        for _ in 0..undo_rng {
-            let mut tx_undo = vec![];
-
-            let utxo_rng = rng.gen_range(1..max_lim_of_utxos);
-            for i in 0..utxo_rng {
-                counter += u64::from(i);
-
-                tx_undo.push(create_rand_utxo(rng, counter));
-            }
-
-            block_undo.push(TxUndo::new(tx_undo));
-        }
-
-        BlockUndo::new(block_undo, block_height)
-    }
-
-    #[cfg(not(loom))]
-    #[rstest]
-    #[trace]
-    #[case(Seed::from_entropy())]
-    fn undo_test(#[case] seed: Seed) {
-        let mut rng = make_seedable_rng(seed);
-        let block_undo0 = create_rand_block_undo(&mut rng, 10, 5, BlockHeight::new(1));
-        // create id:
-        let id0: Id<Block> = Id::new(H256::random());
-
-        // set up the store
-        let mut store = TestStore::new_empty().unwrap();
-
-        // store is empty, so no undo data should be found.
-        assert_eq!(store.get_undo_data(id0), Ok(None));
-
-        // add undo data and check if it is there
-        assert_eq!(store.set_undo_data(id0, &block_undo0), Ok(()));
-        assert_eq!(
-            store.get_undo_data(id0).unwrap().unwrap(),
-            block_undo0.clone()
-        );
-
-        // insert, remove, and reinsert the next block_undo
-
-        let block_undo1 = create_rand_block_undo(&mut rng, 5, 10, BlockHeight::new(2));
-        // create id:
-        let id1: Id<Block> = Id::new(H256::random());
-
-        assert_eq!(store.get_undo_data(id1), Ok(None));
-        assert_eq!(store.set_undo_data(id1, &block_undo1), Ok(()));
-        assert_eq!(
-            store.get_undo_data(id0).unwrap().unwrap(),
-            block_undo0.clone()
-        );
-        assert_eq!(store.del_undo_data(id1), Ok(()));
-        assert_eq!(store.get_undo_data(id1), Ok(None));
-        assert_eq!(
-            store.get_undo_data(id0).unwrap().unwrap(),
-            block_undo0.clone()
-        );
-        assert_eq!(store.set_undo_data(id1, &block_undo1), Ok(()));
-        assert_eq!(store.get_undo_data(id1).unwrap().unwrap(), block_undo1);
-    }
-}
-=======
-mod test;
->>>>>>> df9bc4ea
+mod test;