// Copyright (c) 2022 RBB S.r.l
// opensource@mintlayer.org
// SPDX-License-Identifier: MIT
// Licensed under the MIT License;
// you may not use this file except in compliance with the License.
// You may obtain a copy of the License at
//
// https://github.com/mintlayer/mintlayer-core/blob/master/LICENSE
//
// Unless required by applicable law or agreed to in writing, software
// distributed under the License is distributed on an "AS IS" BASIS,
// WITHOUT WARRANTIES OR CONDITIONS OF ANY KIND, either express or implied.
// See the License for the specific language governing permissions and
// limitations under the License.

//! Block production subsystem RPC handler

use common::{
    chain::Block,
    chain::{Destination, SignedTransaction},
};
<<<<<<< HEAD

use rpc::Result as RpcResult;
use serialization::hex_encoded::HexEncoded;
=======
use consensus::GenerateBlockInputData;
use serialization::{hex::HexDecode, hex::HexEncode};
>>>>>>> 6fe93c63

use crate::{detail::job_manager::JobKey, BlockProductionError};
use subsystem::subsystem::CallError;

#[rpc::rpc(server, client, namespace = "blockprod")]
trait BlockProductionRpc {
    /// When called, the job manager will be notified to send a signal
    /// to all currently running jobs to stop running
    #[method(name = "stop_all")]
    async fn stop_all(&self) -> RpcResult<usize>;

    /// When called, the job manager will be notified to send a signal
    /// to the specified job to stop running
    #[method(name = "stop_job")]
    async fn stop_job(&self, job_id: HexEncoded<JobKey>) -> RpcResult<bool>;

    /// Generate a block with the given transactions to the specified
    /// reward destination. If transactions are None, the block will be
    /// generated with available transactions in the mempool
    #[method(name = "generate_block")]
    async fn generate_block(
        &self,
<<<<<<< HEAD
        reward_destination: HexEncoded<Destination>,
        transactions: Option<Vec<HexEncoded<SignedTransaction>>>,
    ) -> RpcResult<HexEncoded<Block>>;
=======
        input_data_hex: Option<String>,
        reward_destination_hex: String,
        transactions_hex: Option<Vec<String>>,
    ) -> rpc::Result<String>;
>>>>>>> 6fe93c63
}

#[async_trait::async_trait]
impl BlockProductionRpcServer for super::BlockProductionHandle {
    async fn stop_all(&self) -> rpc::Result<usize> {
        let stopped_jobs_count = handle_error(
            self.call_async_mut(move |this| Box::pin(async { this.stop_all().await })).await,
        )?;

        Ok(stopped_jobs_count)
    }

    async fn stop_job(&self, job_id: HexEncoded<JobKey>) -> rpc::Result<bool> {
        let stopped = handle_error(
            self.call_async_mut(move |this| Box::pin(async { this.stop_job(job_id.take()).await }))
                .await,
        )?;

        Ok(stopped)
    }

    async fn generate_block(
        &self,
<<<<<<< HEAD
        reward_destination: HexEncoded<Destination>,
        transactions: Option<Vec<HexEncoded<SignedTransaction>>>,
    ) -> rpc::Result<HexEncoded<Block>> {
        let transactions =
            transactions.map(|txs| txs.into_iter().map(HexEncoded::take).collect::<Vec<_>>());

        let block = handle_error(
            self.call_async_mut(move |this| {
                this.generate_block(reward_destination.take(), transactions)
=======
        input_data_hex: Option<String>,
        reward_destination_hex: String,
        transactions_hex: Option<Vec<String>>,
    ) -> rpc::Result<String> {
        let input_data = input_data_hex
            .map(GenerateBlockInputData::hex_decode_all)
            .transpose()
            .map_err(rpc::Error::to_call_error)?;

        let reward_destination = Destination::hex_decode_all(reward_destination_hex)
            .map_err(rpc::Error::to_call_error)?;

        let signed_transactions = match transactions_hex {
            Some(txs) => Some(
                txs.into_iter()
                    .map(SignedTransaction::hex_decode_all)
                    .collect::<Result<Vec<_>, _>>()
                    .map_err(rpc::Error::to_call_error)?,
            ),
            None => None,
        };

        let block = handle_error(
            self.call_async_mut(move |this| {
                this.generate_block(input_data, reward_destination, signed_transactions)
>>>>>>> 6fe93c63
            })
            .await,
        )?;

        Ok(block.into())
    }
}

fn handle_error<T>(e: Result<Result<T, BlockProductionError>, CallError>) -> rpc::Result<T> {
    e.map_err(rpc::Error::to_call_error)?.map_err(rpc::Error::to_call_error)
}<|MERGE_RESOLUTION|>--- conflicted
+++ resolved
@@ -19,14 +19,9 @@
     chain::Block,
     chain::{Destination, SignedTransaction},
 };
-<<<<<<< HEAD
-
+use consensus::GenerateBlockInputData;
 use rpc::Result as RpcResult;
 use serialization::hex_encoded::HexEncoded;
-=======
-use consensus::GenerateBlockInputData;
-use serialization::{hex::HexDecode, hex::HexEncode};
->>>>>>> 6fe93c63
 
 use crate::{detail::job_manager::JobKey, BlockProductionError};
 use subsystem::subsystem::CallError;
@@ -49,16 +44,10 @@
     #[method(name = "generate_block")]
     async fn generate_block(
         &self,
-<<<<<<< HEAD
+        input_data: Option<HexEncoded<GenerateBlockInputData>>,
         reward_destination: HexEncoded<Destination>,
         transactions: Option<Vec<HexEncoded<SignedTransaction>>>,
     ) -> RpcResult<HexEncoded<Block>>;
-=======
-        input_data_hex: Option<String>,
-        reward_destination_hex: String,
-        transactions_hex: Option<Vec<String>>,
-    ) -> rpc::Result<String>;
->>>>>>> 6fe93c63
 }
 
 #[async_trait::async_trait]
@@ -82,7 +71,7 @@
 
     async fn generate_block(
         &self,
-<<<<<<< HEAD
+        input_data: Option<HexEncoded<GenerateBlockInputData>>,
         reward_destination: HexEncoded<Destination>,
         transactions: Option<Vec<HexEncoded<SignedTransaction>>>,
     ) -> rpc::Result<HexEncoded<Block>> {
@@ -91,34 +80,11 @@
 
         let block = handle_error(
             self.call_async_mut(move |this| {
-                this.generate_block(reward_destination.take(), transactions)
-=======
-        input_data_hex: Option<String>,
-        reward_destination_hex: String,
-        transactions_hex: Option<Vec<String>>,
-    ) -> rpc::Result<String> {
-        let input_data = input_data_hex
-            .map(GenerateBlockInputData::hex_decode_all)
-            .transpose()
-            .map_err(rpc::Error::to_call_error)?;
-
-        let reward_destination = Destination::hex_decode_all(reward_destination_hex)
-            .map_err(rpc::Error::to_call_error)?;
-
-        let signed_transactions = match transactions_hex {
-            Some(txs) => Some(
-                txs.into_iter()
-                    .map(SignedTransaction::hex_decode_all)
-                    .collect::<Result<Vec<_>, _>>()
-                    .map_err(rpc::Error::to_call_error)?,
-            ),
-            None => None,
-        };
-
-        let block = handle_error(
-            self.call_async_mut(move |this| {
-                this.generate_block(input_data, reward_destination, signed_transactions)
->>>>>>> 6fe93c63
+                this.generate_block(
+                    input_data.map(HexEncoded::take),
+                    reward_destination.take(),
+                    transactions,
+                )
             })
             .await,
         )?;
