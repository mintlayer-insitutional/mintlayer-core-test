// Copyright (c) 2023 RBB S.r.l
// opensource@mintlayer.org
// SPDX-License-Identifier: MIT
// Licensed under the MIT License;
// you may not use this file except in compliance with the License.
// You may obtain a copy of the License at
//
// https://github.com/mintlayer/mintlayer-core/blob/master/LICENSE
//
// Unless required by applicable law or agreed to in writing, software
// distributed under the License is distributed on an "AS IS" BASIS,
// WITHOUT WARRANTIES OR CONDITIONS OF ANY KIND, either express or implied.
// See the License for the specific language governing permissions and
// limitations under the License.

//! Common code for wallet UI applications

pub mod mnemonic;
mod sync;

const NORMAL_DELAY: Duration = Duration::from_secs(1);
const ERROR_DELAY: Duration = Duration::from_secs(10);

use std::{
    collections::{BTreeMap, BTreeSet},
    path::{Path, PathBuf},
    sync::Arc,
    time::Duration,
};

use utils::tap_error_log::LogError;

use common::{
    address::Address,
    chain::{
        Block, ChainConfig, GenBlock, PoolId, SignedTransaction, Transaction, TxOutput,
        UtxoOutPoint,
    },
    primitives::{id::WithId, Amount, BlockHeight, Id, Idable},
};
use consensus::GenerateBlockInputData;
use crypto::{
    key::{
        hdkd::{child_number::ChildNumber, u31::U31},
        PublicKey,
    },
    vrf::VRFPublicKey,
};
use futures::stream::FuturesUnordered;
use futures::TryStreamExt;
use logging::log;
pub use node_comm::node_traits::{ConnectedPeer, NodeInterface, PeerId};
pub use node_comm::{
    handles_client::WalletHandlesClient, make_rpc_client, rpc_client::NodeRpcClient,
};
use wallet::{
    account::{transaction_list::TransactionList, Currency},
    send_request::make_address_output,
    wallet_events::WalletEvents,
    DefaultWallet,
};
use wallet_types::BlockInfo;
pub use wallet_types::{
    account_info::DEFAULT_ACCOUNT_INDEX,
    utxo_types::{UtxoState, UtxoStates, UtxoType, UtxoTypes},
};

#[derive(thiserror::Error, Debug)]
pub enum ControllerError<T: NodeInterface> {
    #[error("Node call error: {0}")]
    NodeCallError(T::Error),
    #[error("Wallet sync error: {0}")]
    SyncError(String),
    #[error("Synchronization is paused until the node has {0} blocks ({1} blocks currently)")]
    NotEnoughBlockHeight(BlockHeight, BlockHeight),
    #[error("Wallet file {0} error: {1}")]
    WalletFileError(PathBuf, String),
    #[error("Wallet error: {0}")]
    WalletError(wallet::wallet::WalletError),
}

pub struct Controller<T> {
    chain_config: Arc<ChainConfig>,

    rpc_client: T,

    wallet: DefaultWallet,

    staking_started: BTreeSet<U31>,
}

impl<T> std::fmt::Debug for Controller<T> {
    fn fmt(&self, f: &mut std::fmt::Formatter<'_>) -> std::fmt::Result {
        f.debug_struct("Controller").finish()
    }
}

pub type RpcController = Controller<NodeRpcClient>;
pub type HandlesController = Controller<WalletHandlesClient>;

impl<T: NodeInterface + Clone + Send + Sync + 'static> Controller<T> {
    pub fn new(chain_config: Arc<ChainConfig>, rpc_client: T, wallet: DefaultWallet) -> Self {
        Self {
            chain_config,
            rpc_client,
            wallet,
            staking_started: BTreeSet::new(),
        }
    }

    pub fn create_wallet(
        chain_config: Arc<ChainConfig>,
        file_path: impl AsRef<Path>,
        mnemonic: mnemonic::Mnemonic,
        passphrase: Option<&str>,
    ) -> Result<DefaultWallet, ControllerError<T>> {
        utils::ensure!(
            !file_path.as_ref().exists(),
            ControllerError::WalletFileError(
                file_path.as_ref().to_owned(),
                "File already exists".to_owned()
            )
        );

        let db = wallet::wallet::open_or_create_wallet_file(file_path)
            .map_err(ControllerError::WalletError)?;
        let wallet = wallet::Wallet::new_wallet(
            Arc::clone(&chain_config),
            db,
            &mnemonic.to_string(),
            passphrase,
        )
        .map_err(ControllerError::WalletError)?;

        Ok(wallet)
    }

    pub fn open_wallet(
        chain_config: Arc<ChainConfig>,
        file_path: impl AsRef<Path>,
    ) -> Result<DefaultWallet, ControllerError<T>> {
        utils::ensure!(
            file_path.as_ref().exists(),
            ControllerError::WalletFileError(
                file_path.as_ref().to_owned(),
                "File does not exist".to_owned()
            )
        );

        let db = wallet::wallet::open_or_create_wallet_file(file_path)
            .map_err(ControllerError::WalletError)?;
        let wallet = wallet::Wallet::load_wallet(Arc::clone(&chain_config), db)
            .map_err(ControllerError::WalletError)?;

        Ok(wallet)
    }

    /// Encrypts the wallet using the specified `password`, or removes the existing encryption if `password` is `None`.
    ///
    /// # Arguments
    ///
    /// * `password` - An optional `String` representing the new password for encrypting the wallet.
    ///
    /// # Returns
    ///
    /// This method returns an error if the wallet is locked
    pub fn encrypt_wallet(&mut self, password: &Option<String>) -> Result<(), ControllerError<T>> {
        self.wallet.encrypt_wallet(password).map_err(ControllerError::WalletError)
    }

    /// Unlocks the wallet using the specified password.
    ///
    /// # Arguments
    ///
    /// * `password` - A `String` representing the password that was used to encrypt the wallet.
    ///
    /// # Returns
    ///
    /// This method returns an error if the password is incorrect
    pub fn unlock_wallet(&mut self, password: &String) -> Result<(), ControllerError<T>> {
        self.wallet.unlock_wallet(password).map_err(ControllerError::WalletError)
    }

    /// Locks the wallet by making the encrypted private keys inaccessible.
    ///
    /// # Returns
    ///
    /// This method returns an error if the wallet is not encrypted.
    pub fn lock_wallet(&mut self) -> Result<(), ControllerError<T>> {
        self.wallet.lock_wallet().map_err(ControllerError::WalletError)
    }

    pub fn account_names(&self) -> impl Iterator<Item = &Option<String>> {
        self.wallet.account_names()
    }

    pub fn get_balance(
        &self,
        account_index: U31,
        utxo_states: UtxoStates,
    ) -> Result<BTreeMap<Currency, Amount>, ControllerError<T>> {
        self.wallet
            .get_balance(
                account_index,
                UtxoType::Transfer | UtxoType::LockThenTransfer,
                utxo_states,
            )
            .map_err(ControllerError::WalletError)
    }

    pub fn get_utxos(
        &self,
        account_index: U31,
        utxo_types: UtxoTypes,
        utxo_states: UtxoStates,
    ) -> Result<BTreeMap<UtxoOutPoint, TxOutput>, ControllerError<T>> {
        self.wallet
            .get_utxos(account_index, utxo_types, utxo_states)
            .map_err(ControllerError::WalletError)
    }

    pub fn pending_transactions(
        &self,
        account_index: U31,
    ) -> Result<Vec<&WithId<Transaction>>, ControllerError<T>> {
        self.wallet
            .pending_transactions(account_index)
            .map_err(ControllerError::WalletError)
    }

    pub fn abandon_transaction(
        &mut self,
        account_index: U31,
        tx_id: Id<Transaction>,
    ) -> Result<(), ControllerError<T>> {
        self.wallet
            .abandon_transaction(account_index, tx_id)
            .map_err(ControllerError::WalletError)
    }

    pub fn new_address(
        &mut self,
        account_index: U31,
    ) -> Result<(ChildNumber, Address), ControllerError<T>> {
        self.wallet.get_new_address(account_index).map_err(ControllerError::WalletError)
    }

    pub fn new_public_key(&mut self, account_index: U31) -> Result<PublicKey, ControllerError<T>> {
        self.wallet
            .get_new_public_key(account_index)
            .map_err(ControllerError::WalletError)
    }

    async fn get_pool_info(
        &self,
        pool_id: PoolId,
        block_info: BlockInfo,
    ) -> Result<(PoolId, BlockInfo, Amount), ControllerError<T>> {
        self.rpc_client
            .get_stake_pool_balance(pool_id)
            .await
            .map_err(ControllerError::NodeCallError)
            .and_then(|balance| {
                balance.ok_or(ControllerError::SyncError(format!(
                    "Pool id {} from wallet not found in node",
                    pool_id
                )))
            })
            .map(|balance| (pool_id, block_info, balance))
            .log_err()
    }

    pub async fn get_pool_ids(
        &self,
        account_index: U31,
    ) -> Result<Vec<(PoolId, BlockInfo, Amount)>, ControllerError<T>> {
        let pools =
            self.wallet.get_pool_ids(account_index).map_err(ControllerError::WalletError)?;

        let tasks: FuturesUnordered<_> = pools
            .into_iter()
            .map(|(pool_id, block_info)| self.get_pool_info(pool_id, block_info))
            .collect();

        tasks.try_collect().await
    }

    pub fn get_vrf_public_key(
        &mut self,
        account_index: U31,
    ) -> Result<VRFPublicKey, ControllerError<T>> {
        self.wallet
            .get_vrf_public_key(account_index)
            .map_err(ControllerError::WalletError)
    }

    pub fn send_to_address(
        &mut self,
        account_index: U31,
        address: Address,
        amount: Amount,
<<<<<<< HEAD
        wallet_events: &mut impl WalletEvents,
    ) -> Result<SignedTransaction, ControllerError<T>> {
        let output = make_address_output(address, amount).map_err(ControllerError::WalletError)?;
        self.wallet
            .create_transaction_to_addresses(account_index, [output], wallet_events)
            .map_err(ControllerError::WalletError)
=======
    ) -> Result<TxStatus, ControllerError<T>> {
        let output = make_address_output(self.chain_config.as_ref(), address, amount)
            .map_err(ControllerError::WalletError)?;
        let current_fee_rate = self
            .rpc_client
            .mempool_get_fee_rate(5)
            .await
            .map_err(ControllerError::NodeCallError)?;

        let consolidate_fee_rate = current_fee_rate;

        let tx = self
            .wallet
            .create_transaction_to_addresses(
                account_index,
                [output],
                current_fee_rate,
                consolidate_fee_rate,
            )
            .map_err(ControllerError::WalletError)?;
        self.rpc_client
            .submit_transaction(tx.clone())
            .await
            .map_err(ControllerError::NodeCallError)
>>>>>>> ab27634b
    }

    pub fn create_stake_pool_tx(
        &mut self,
        account_index: U31,
        amount: Amount,
        decomission_key: Option<PublicKey>,
<<<<<<< HEAD
        wallet_events: &mut impl WalletEvents,
    ) -> Result<SignedTransaction, ControllerError<T>> {
        self.wallet
            .create_stake_pool_tx(account_index, amount, decomission_key, wallet_events)
            .map_err(ControllerError::WalletError)
=======
    ) -> Result<TxStatus, ControllerError<T>> {
        let current_fee_rate = self
            .rpc_client
            .mempool_get_fee_rate(5)
            .await
            .map_err(ControllerError::NodeCallError)?;

        let consolidate_fee_rate = current_fee_rate;
        let tx = self
            .wallet
            .create_stake_pool_tx(
                account_index,
                amount,
                decomission_key,
                current_fee_rate,
                consolidate_fee_rate,
            )
            .map_err(ControllerError::WalletError)?;
        self.rpc_client
            .submit_transaction(tx.clone())
            .await
            .map_err(ControllerError::NodeCallError)
>>>>>>> ab27634b
    }

    pub async fn generate_block(
        &mut self,
        account_index: U31,
        transactions_opt: Option<Vec<SignedTransaction>>,
    ) -> Result<Block, ControllerError<T>> {
        let pos_data = self
            .wallet
            .get_pos_gen_block_data(account_index)
            .map_err(ControllerError::WalletError)?;
        let block = self
            .rpc_client
            .generate_block(
                GenerateBlockInputData::PoS(pos_data.into()),
                transactions_opt,
            )
            .await
            .map_err(ControllerError::NodeCallError)?;
        Ok(block)
    }

    pub async fn generate_blocks(
        &mut self,
        account_index: U31,
        count: u32,
        wallet_events: &mut impl WalletEvents,
    ) -> Result<(), ControllerError<T>> {
        for _ in 0..count {
            self.sync_once(wallet_events).await?;
            let block = self.generate_block(account_index, None).await?;
            self.rpc_client
                .submit_block(block)
                .await
                .map_err(ControllerError::NodeCallError)?;
        }
        self.sync_once(wallet_events).await
    }

    pub fn create_account(
        &mut self,
        name: Option<String>,
    ) -> Result<(U31, Option<String>), ControllerError<T>> {
        self.wallet.create_account(name).map_err(ControllerError::WalletError)
    }

    pub fn get_transaction_list(
        &self,
        account_index: U31,
        skip: usize,
        count: usize,
    ) -> Result<TransactionList, ControllerError<T>> {
        self.wallet
            .get_transaction_list(account_index, skip, count)
            .map_err(ControllerError::WalletError)
    }

    pub fn start_staking(&mut self, account_index: U31) -> Result<(), ControllerError<T>> {
        self.staking_started.insert(account_index);
        Ok(())
    }

    pub fn stop_staking(&mut self, account_index: U31) -> Result<(), ControllerError<T>> {
        self.staking_started.remove(&account_index);
        Ok(())
    }

    /// Wallet sync progress
    pub fn best_block(&self) -> (Id<GenBlock>, BlockHeight) {
        self.wallet
            .get_best_block_for_unsynced_account()
            .unwrap_or_else(|| self.wallet.get_best_block())
    }

    pub async fn get_stake_pool_balances(
        &self,
        account_index: U31,
    ) -> Result<BTreeMap<PoolId, Amount>, ControllerError<T>> {
        let stake_pool_utxos = self
            .wallet
            .get_utxos(
                account_index,
                UtxoType::CreateStakePool | UtxoType::ProduceBlockFromStake,
                UtxoState::Confirmed.into(),
            )
            .map_err(ControllerError::WalletError)?;
        let pool_ids = stake_pool_utxos.values().filter_map(|utxo| match utxo {
            TxOutput::ProduceBlockFromStake(_, pool_id) | TxOutput::CreateStakePool(pool_id, _) => {
                Some(pool_id)
            }
            TxOutput::Transfer(_, _)
            | TxOutput::LockThenTransfer(_, _, _)
            | TxOutput::Burn(_)
            | TxOutput::CreateDelegationId(_, _)
            | TxOutput::DelegateStaking(_, _) => None,
        });
        let mut balances = BTreeMap::new();
        for pool_id in pool_ids {
            let balance_opt = self
                .rpc_client
                .get_stake_pool_balance(*pool_id)
                .await
                .map_err(ControllerError::NodeCallError)?;
            if let Some(balance) = balance_opt {
                balances.insert(*pool_id, balance);
            }
        }
        Ok(balances)
    }

    pub fn get_all_issued_addresses(
        &self,
        account_index: U31,
    ) -> Result<BTreeMap<ChildNumber, Address>, ControllerError<T>> {
        self.wallet
            .get_all_issued_addresses(account_index)
            .map_err(ControllerError::WalletError)
    }

    /// Synchronize the wallet to the current node tip height and return
    pub async fn sync_once(
        &mut self,
        wallet_events: &mut impl WalletEvents,
    ) -> Result<(), ControllerError<T>> {
        sync::sync_once(
            &self.chain_config,
            &self.rpc_client,
            &mut self.wallet,
            wallet_events,
        )
        .await?;
        Ok(())
    }

    /// Synchronize the wallet in the background from the node's blockchain.
    /// Try staking new blocks if staking was started.
    pub async fn run(&mut self, wallet_events: &mut impl WalletEvents) {
        loop {
            let sync_res = self.sync_once(wallet_events).await;

            if let Err(e) = sync_res {
                log::error!("Wallet sync error: {e}");
                tokio::time::sleep(ERROR_DELAY).await;
                continue;
            }

            for account_index in self.staking_started.clone().iter() {
                let generate_res = self.generate_block(*account_index, None).await;

                if let Ok(block) = generate_res {
                    log::info!(
                        "New block generated successfully, block id: {}",
                        block.get_id()
                    );

                    let submit_res = self.rpc_client.submit_block(block).await;
                    if let Err(e) = submit_res {
                        log::error!("Block submit failed: {e}");
                        tokio::time::sleep(ERROR_DELAY).await;
                    }

                    continue;
                }
            }

            tokio::time::sleep(NORMAL_DELAY).await;
        }
    }
}<|MERGE_RESOLUTION|>--- conflicted
+++ resolved
@@ -294,20 +294,13 @@
             .map_err(ControllerError::WalletError)
     }
 
-    pub fn send_to_address(
+    pub async fn send_to_address(
         &mut self,
         account_index: U31,
         address: Address,
         amount: Amount,
-<<<<<<< HEAD
         wallet_events: &mut impl WalletEvents,
     ) -> Result<SignedTransaction, ControllerError<T>> {
-        let output = make_address_output(address, amount).map_err(ControllerError::WalletError)?;
-        self.wallet
-            .create_transaction_to_addresses(account_index, [output], wallet_events)
-            .map_err(ControllerError::WalletError)
-=======
-    ) -> Result<TxStatus, ControllerError<T>> {
         let output = make_address_output(self.chain_config.as_ref(), address, amount)
             .map_err(ControllerError::WalletError)?;
         let current_fee_rate = self
@@ -318,35 +311,24 @@
 
         let consolidate_fee_rate = current_fee_rate;
 
-        let tx = self
-            .wallet
+        self.wallet
             .create_transaction_to_addresses(
+                wallet_events,
                 account_index,
                 [output],
                 current_fee_rate,
                 consolidate_fee_rate,
             )
-            .map_err(ControllerError::WalletError)?;
-        self.rpc_client
-            .submit_transaction(tx.clone())
-            .await
-            .map_err(ControllerError::NodeCallError)
->>>>>>> ab27634b
-    }
-
-    pub fn create_stake_pool_tx(
+            .map_err(ControllerError::WalletError)
+    }
+
+    pub async fn create_stake_pool_tx(
         &mut self,
         account_index: U31,
         amount: Amount,
         decomission_key: Option<PublicKey>,
-<<<<<<< HEAD
         wallet_events: &mut impl WalletEvents,
     ) -> Result<SignedTransaction, ControllerError<T>> {
-        self.wallet
-            .create_stake_pool_tx(account_index, amount, decomission_key, wallet_events)
-            .map_err(ControllerError::WalletError)
-=======
-    ) -> Result<TxStatus, ControllerError<T>> {
         let current_fee_rate = self
             .rpc_client
             .mempool_get_fee_rate(5)
@@ -354,21 +336,17 @@
             .map_err(ControllerError::NodeCallError)?;
 
         let consolidate_fee_rate = current_fee_rate;
-        let tx = self
-            .wallet
+
+        self.wallet
             .create_stake_pool_tx(
+                wallet_events,
                 account_index,
                 amount,
                 decomission_key,
                 current_fee_rate,
                 consolidate_fee_rate,
             )
-            .map_err(ControllerError::WalletError)?;
-        self.rpc_client
-            .submit_transaction(tx.clone())
-            .await
-            .map_err(ControllerError::NodeCallError)
->>>>>>> ab27634b
+            .map_err(ControllerError::WalletError)
     }
 
     pub async fn generate_block(
