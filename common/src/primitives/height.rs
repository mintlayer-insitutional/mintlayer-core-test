<<<<<<< HEAD
use std::fmt;

#[derive(Debug, Copy, Clone, PartialOrd, Ord, PartialEq, Eq)]
pub struct BlockHeight(u64);

// Display should be defined for thiserr crate
impl fmt::Display for BlockHeight {
    fn fmt(&self, f: &mut fmt::Formatter<'_>) -> fmt::Result {
        write!(f, "{}", self.0)
    }
}
=======
use parity_scale_codec_derive::{Encode, Decode};

#[derive(Debug, Copy, Clone, PartialOrd, Ord, PartialEq, Eq, Encode, Decode)]
pub struct BlockHeight(u64);
>>>>>>> 1c6dae44
<|MERGE_RESOLUTION|>--- conflicted
+++ resolved
@@ -1,4 +1,6 @@
-<<<<<<< HEAD
+use parity_scale_codec_derive::{Encode, Decode};
+
+#[derive(Debug, Copy, Clone, PartialOrd, Ord, PartialEq, Eq, Encode, Decode)]
 use std::fmt;
 
 #[derive(Debug, Copy, Clone, PartialOrd, Ord, PartialEq, Eq)]
@@ -9,10 +11,4 @@
     fn fmt(&self, f: &mut fmt::Formatter<'_>) -> fmt::Result {
         write!(f, "{}", self.0)
     }
-}
-=======
-use parity_scale_codec_derive::{Encode, Decode};
-
-#[derive(Debug, Copy, Clone, PartialOrd, Ord, PartialEq, Eq, Encode, Decode)]
-pub struct BlockHeight(u64);
->>>>>>> 1c6dae44
+}