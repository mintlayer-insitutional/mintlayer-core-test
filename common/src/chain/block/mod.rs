// Copyright (c) 2021 RBB S.r.l
// opensource@mintlayer.org
// SPDX-License-Identifier: MIT
// Licensed under the MIT License;
// you may not use this file except in compliance with the License.
// You may obtain a copy of the License at
//
// 	http://spdx.org/licenses/MIT
//
// Unless required by applicable law or agreed to in writing, software
// distributed under the License is distributed on an "AS IS" BASIS,
// WITHOUT WARRANTIES OR CONDITIONS OF ANY KIND, either express or implied.
// See the License for the specific language governing permissions and
// limitations under the License.
//
// Author(s): S. Afach

use crate::chain::transaction::Transaction;
use crate::primitives::merkle::MerkleTreeFormError;
use crate::primitives::H256;
use crate::primitives::{id, merkle};
use crate::primitives::{Id, Idable};
pub mod block_index;
pub use block_index::*;
mod block_v1;
pub mod consensus_data;

use block_v1::BlockHeader;
use block_v1::BlockV1;
pub use consensus_data::ConsensusData;
use parity_scale_codec::{Decode, Encode};

use super::ChainConfig;

pub fn calculate_tx_merkle_root(
    transactions: &[Transaction],
) -> Result<Option<H256>, merkle::MerkleTreeFormError> {
    if transactions.is_empty() {
        return Ok(None);
    }
    if transactions.len() == 1 {
        // using bitcoin's way, blocks that only have the coinbase use their coinbase as the merkleroot
        return Ok(Some(transactions[0].get_id().get()));
    }
    let hashes: Vec<H256> = transactions.iter().map(|tx| tx.get_id().get()).collect();
    let t = merkle::merkletree_from_vec(&hashes)?;
    Ok(Some(t.root()))
}

pub fn calculate_witness_merkle_root(
    transactions: &[Transaction],
) -> Result<Option<H256>, merkle::MerkleTreeFormError> {
    if transactions.is_empty() {
        return Ok(None);
    }
    // TODO: provide implementation based on real serialization instead of get_id()
    if transactions.len() == 1 {
        // using bitcoin's way, blocks that only have the coinbase use their coinbase as the merkleroot
        return Ok(Some(transactions[0].get_id().get()));
    }
    let hashes: Vec<H256> = transactions.iter().map(|tx| tx.get_id().get()).collect();
    let t = merkle::merkletree_from_vec(&hashes)?;
    Ok(Some(t.root()))
}

#[derive(Debug, Clone, PartialEq, Eq)]
pub enum BlockCreationError {
    MerkleTreeError(MerkleTreeFormError),
}

impl From<MerkleTreeFormError> for BlockCreationError {
    fn from(e: MerkleTreeFormError) -> Self {
        BlockCreationError::MerkleTreeError(e)
    }
}

#[derive(Debug, Clone, PartialEq, Eq, Encode, Decode)]
pub enum Block {
    #[codec(index = 1)]
    V1(BlockV1),
}

impl From<&Id<BlockV1>> for Id<Block> {
    fn from(id_block_v1: &Id<BlockV1>) -> Self {
        Id::new(&id_block_v1.get())
    }
}

impl From<Id<BlockV1>> for Id<Block> {
    fn from(id_block_v1: Id<BlockV1>) -> Self {
        Id::new(&id_block_v1.get())
    }
}

impl Block {
    pub fn new(
        transactions: Vec<Transaction>,
        hash_prev_block: Option<Id<Block>>,
        time: u32,
        consensus_data: ConsensusData,
    ) -> Result<Self, BlockCreationError> {
        let tx_merkle_root = calculate_tx_merkle_root(&transactions)?;
        let witness_merkle_root = calculate_witness_merkle_root(&transactions)?;

        let header = BlockHeader {
            time,
<<<<<<< HEAD
            consensus_data_inner: consensus_data,
            prev_block_hash: hash_prev_block,
=======
            consensus_data,
            hash_prev_block,
>>>>>>> 4068ec81
            tx_merkle_root,
            witness_merkle_root,
        };

        let block = Block::V1(BlockV1 {
            header,
            transactions,
        });

        Ok(block)
    }

    pub fn update_consensus_data(&mut self, consensus_data: ConsensusData) {
        match self {
            Block::V1(blk) => blk.update_consensus_data(consensus_data),
        }
    }

<<<<<<< HEAD
    pub fn consensus_data(&self) -> &ConsensusData {
        match self {
            Block::V1(blk) => blk.consensus_data(),
        }
    }

    pub fn merkle_root(&self) -> H256 {
=======
    pub fn get_merkle_root(&self) -> Option<H256> {
>>>>>>> 4068ec81
        match &self {
            Block::V1(blk) => blk.tx_merkle_root(),
        }
    }

<<<<<<< HEAD
    pub fn witness_merkle_root(&self) -> H256 {
=======
    pub fn get_witness_merkle_root(&self) -> Option<H256> {
>>>>>>> 4068ec81
        match &self {
            Block::V1(blk) => blk.witness_merkle_root(),
        }
    }

    pub fn header(&self) -> &BlockHeader {
        match &self {
            Block::V1(blk) => blk.header(),
        }
    }

    pub fn block_time(&self) -> u32 {
        match &self {
            Block::V1(blk) => blk.block_time(),
        }
    }

    pub fn transactions(&self) -> &Vec<Transaction> {
        match &self {
            Block::V1(blk) => blk.transactions(),
        }
    }

    pub fn prev_block_id(&self) -> Option<Id<Block>> {
        match &self {
            Block::V1(blk) => blk.get_prev_block_id().clone(),
        }
    }

    pub fn is_genesis(&self, chain_config: &ChainConfig) -> bool {
        self.prev_block_id() == None && chain_config.genesis_block().get_id() == self.get_id()
    }
}

impl Idable<Block> for Block {
    fn get_id(&self) -> Id<Self> {
        // Block ID is just the hash of its header. The transaction list is committed to by the
        // inclusion of transaction Merkle root in the header. We also include the version number.
<<<<<<< HEAD
        Id::new(&id::hash_encoded(self.header()))
=======
        Id::new(&id::hash_encoded(self.get_header()))
>>>>>>> 4068ec81
    }
}

#[cfg(test)]
mod tests {
    use crate::chain::transaction::Transaction;

    use super::*;
    use crypto::random::{make_pseudo_rng, Rng};

    #[test]
    fn empty_block_merkleroot() {
        let mut rng = make_pseudo_rng();

        let header = BlockHeader {
<<<<<<< HEAD
            consensus_data_inner: ConsensusData::None,
            tx_merkle_root: H256::from_low_u64_be(rng.gen()),
            witness_merkle_root: H256::from_low_u64_be(rng.gen()),
            prev_block_hash: None,
=======
            consensus_data: ConsensusData::None,
            tx_merkle_root: Some(H256::from_low_u64_be(rng.gen())),
            witness_merkle_root: Some(H256::from_low_u64_be(rng.gen())),
            hash_prev_block: Id::new(&H256::zero()),
>>>>>>> 4068ec81
            time: rng.gen(),
        };

        let block = Block::V1(BlockV1 {
            header,
            transactions: Vec::new(),
        });
<<<<<<< HEAD
        let _res = calculate_tx_merkle_root(block.transactions());
        assert_eq!(_res.unwrap_err(), MerkleTreeFormError::TooSmall(0));
=======
        let _res = calculate_tx_merkle_root(block.get_transactions());
        assert_eq!(_res.unwrap(), None);
>>>>>>> 4068ec81
    }

    #[test]
    fn block_merkleroot_only_one_transaction() {
        let mut rng = make_pseudo_rng();

        let header = BlockHeader {
<<<<<<< HEAD
            consensus_data_inner: ConsensusData::None,
            tx_merkle_root: H256::from_low_u64_be(rng.gen()),
            witness_merkle_root: H256::from_low_u64_be(rng.gen()),
            prev_block_hash: None,
=======
            consensus_data: ConsensusData::None,
            tx_merkle_root: Some(H256::from_low_u64_be(rng.gen())),
            witness_merkle_root: Some(H256::from_low_u64_be(rng.gen())),
            hash_prev_block: Id::new(&H256::zero()),
>>>>>>> 4068ec81
            time: rng.gen(),
        };

        let one_transaction = Transaction::new(0, Vec::new(), Vec::new(), 0).unwrap();

        let block = Block::V1(BlockV1 {
            header,
            transactions: vec![one_transaction.clone()],
        });
<<<<<<< HEAD
        let res = calculate_tx_merkle_root(block.transactions()).unwrap();
        assert_eq!(res, coinbase.get_id().get());
=======
        let res = calculate_tx_merkle_root(block.get_transactions()).unwrap();
        let res = res.unwrap();
        assert_eq!(res, one_transaction.get_id().get());
>>>>>>> 4068ec81
    }
}<|MERGE_RESOLUTION|>--- conflicted
+++ resolved
@@ -104,13 +104,8 @@
 
         let header = BlockHeader {
             time,
-<<<<<<< HEAD
             consensus_data_inner: consensus_data,
             prev_block_hash: hash_prev_block,
-=======
-            consensus_data,
-            hash_prev_block,
->>>>>>> 4068ec81
             tx_merkle_root,
             witness_merkle_root,
         };
@@ -129,27 +124,19 @@
         }
     }
 
-<<<<<<< HEAD
     pub fn consensus_data(&self) -> &ConsensusData {
         match self {
             Block::V1(blk) => blk.consensus_data(),
         }
     }
 
-    pub fn merkle_root(&self) -> H256 {
-=======
-    pub fn get_merkle_root(&self) -> Option<H256> {
->>>>>>> 4068ec81
+    pub fn merkle_root(&self) -> Option<H256> {
         match &self {
             Block::V1(blk) => blk.tx_merkle_root(),
         }
     }
 
-<<<<<<< HEAD
-    pub fn witness_merkle_root(&self) -> H256 {
-=======
-    pub fn get_witness_merkle_root(&self) -> Option<H256> {
->>>>>>> 4068ec81
+    pub fn witness_merkle_root(&self) -> Option<H256> {
         match &self {
             Block::V1(blk) => blk.witness_merkle_root(),
         }
@@ -188,11 +175,7 @@
     fn get_id(&self) -> Id<Self> {
         // Block ID is just the hash of its header. The transaction list is committed to by the
         // inclusion of transaction Merkle root in the header. We also include the version number.
-<<<<<<< HEAD
         Id::new(&id::hash_encoded(self.header()))
-=======
-        Id::new(&id::hash_encoded(self.get_header()))
->>>>>>> 4068ec81
     }
 }
 
@@ -208,17 +191,10 @@
         let mut rng = make_pseudo_rng();
 
         let header = BlockHeader {
-<<<<<<< HEAD
             consensus_data_inner: ConsensusData::None,
-            tx_merkle_root: H256::from_low_u64_be(rng.gen()),
-            witness_merkle_root: H256::from_low_u64_be(rng.gen()),
-            prev_block_hash: None,
-=======
-            consensus_data: ConsensusData::None,
             tx_merkle_root: Some(H256::from_low_u64_be(rng.gen())),
             witness_merkle_root: Some(H256::from_low_u64_be(rng.gen())),
-            hash_prev_block: Id::new(&H256::zero()),
->>>>>>> 4068ec81
+            prev_block_hash: None,
             time: rng.gen(),
         };
 
@@ -226,13 +202,8 @@
             header,
             transactions: Vec::new(),
         });
-<<<<<<< HEAD
         let _res = calculate_tx_merkle_root(block.transactions());
-        assert_eq!(_res.unwrap_err(), MerkleTreeFormError::TooSmall(0));
-=======
-        let _res = calculate_tx_merkle_root(block.get_transactions());
         assert_eq!(_res.unwrap(), None);
->>>>>>> 4068ec81
     }
 
     #[test]
@@ -240,17 +211,10 @@
         let mut rng = make_pseudo_rng();
 
         let header = BlockHeader {
-<<<<<<< HEAD
             consensus_data_inner: ConsensusData::None,
-            tx_merkle_root: H256::from_low_u64_be(rng.gen()),
-            witness_merkle_root: H256::from_low_u64_be(rng.gen()),
-            prev_block_hash: None,
-=======
-            consensus_data: ConsensusData::None,
             tx_merkle_root: Some(H256::from_low_u64_be(rng.gen())),
             witness_merkle_root: Some(H256::from_low_u64_be(rng.gen())),
-            hash_prev_block: Id::new(&H256::zero()),
->>>>>>> 4068ec81
+            prev_block_hash: None,
             time: rng.gen(),
         };
 
@@ -260,13 +224,8 @@
             header,
             transactions: vec![one_transaction.clone()],
         });
-<<<<<<< HEAD
         let res = calculate_tx_merkle_root(block.transactions()).unwrap();
-        assert_eq!(res, coinbase.get_id().get());
-=======
-        let res = calculate_tx_merkle_root(block.get_transactions()).unwrap();
         let res = res.unwrap();
         assert_eq!(res, one_transaction.get_id().get());
->>>>>>> 4068ec81
     }
 }