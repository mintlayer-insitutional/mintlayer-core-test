// Copyright (c) 2022 RBB S.r.l
// opensource@mintlayer.org
// SPDX-License-Identifier: MIT
// Licensed under the MIT License;
// you may not use this file except in compliance with the License.
// You may obtain a copy of the License at
//
// 	http://spdx.org/licenses/MIT
//
// Unless required by applicable law or agreed to in writing, software
// distributed under the License is distributed on an "AS IS" BASIS,
// WITHOUT WARRANTIES OR CONDITIONS OF ANY KIND, either express or implied.
// See the License for the specific language governing permissions and
// limitations under the License.
//
// Author(s): A. Altonen
use crate::{
    error::{self, P2pError},
    net::mock::types,
<<<<<<< HEAD
    net::{NetworkingService, PubSubTopic},
=======
>>>>>>> f26f70df
};
use futures::FutureExt;
use logging::log;
use std::{io::ErrorKind, net::SocketAddr};
use tokio::{
    net::{TcpListener, TcpStream},
    sync::mpsc,
};

pub struct Backend {
    /// Socket address of the backend
    addr: SocketAddr,

    /// Socket for listening to incoming connections
    socket: TcpListener,

    /// RX channel for receiving commands from the frontend
    cmd_rx: mpsc::Receiver<types::Command>,

    /// TX channel for sending events to the frontend
    conn_tx: mpsc::Sender<types::ConnectivityEvent>,

    /// TX channel for sending events to the frontend
    _pubsub_tx: mpsc::Sender<types::PubSubEvent>,

    /// Timeout for outbound operations
    timeout: std::time::Duration,
}

impl Backend {
    pub fn new(
        addr: SocketAddr,
        socket: TcpListener,
        cmd_rx: mpsc::Receiver<types::Command>,
        conn_tx: mpsc::Sender<types::ConnectivityEvent>,
        _pubsub_tx: mpsc::Sender<types::PubSubEvent>,
        _sync_tx: mpsc::Sender<types::SyncingEvent>,
        timeout: std::time::Duration,
    ) -> Self {
        Self {
            addr,
            socket,
            cmd_rx,
            conn_tx,
            _pubsub_tx,
            timeout,
        }
    }

    pub async fn run(&mut self) -> error::Result<()> {
        loop {
            tokio::select! {
                event = self.socket.accept() => match event {
                    Ok(socket) => self.conn_tx.send(types::ConnectivityEvent::IncomingConnection {
                        peer_id: socket.1,
                        socket: socket.0,
                    }).await?,
                    Err(e) => {
                        log::error!("accept() failed: {:?}", e);
                        return Err(P2pError::SocketError(e.kind()));
                    }
                },
                event = self.cmd_rx.recv().fuse() => match event.ok_or(P2pError::ChannelClosed)? {
                    types::Command::Connect { addr, response } => {
                        if self.addr == addr {
                            let _ = response.send(Err(P2pError::SocketError(ErrorKind::AddrNotAvailable)));
                            continue;
                        }

                        tokio::select! {
                            _ = tokio::time::sleep(self.timeout) => {
                                let _ = response.send(Err(
                                    P2pError::SocketError(std::io::ErrorKind::ConnectionRefused))
                                );
                            }
                            res = TcpStream::connect(addr) => match res {
                                Ok(socket) => { let _ = response.send(Ok(socket)); },
                                Err(e) => { let _ = response.send(Err(e.into())); },
                            }
                        }
                    }
                }
            }
        }
    }
}<|MERGE_RESOLUTION|>--- conflicted
+++ resolved
@@ -17,10 +17,6 @@
 use crate::{
     error::{self, P2pError},
     net::mock::types,
-<<<<<<< HEAD
-    net::{NetworkingService, PubSubTopic},
-=======
->>>>>>> f26f70df
 };
 use futures::FutureExt;
 use logging::log;
