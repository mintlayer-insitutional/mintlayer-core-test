--- conflicted
+++ resolved
@@ -285,11 +285,7 @@
         Ok(())
     }
 
-<<<<<<< HEAD
-    pub async fn run(&mut self, local_time: BlockTimestamp) -> crate::Result<()> {
-=======
-    pub async fn run(mut self) -> crate::Result<()> {
->>>>>>> d686c426
+    pub async fn run(mut self, local_time: BlockTimestamp) -> crate::Result<()> {
         // handshake with remote peer and send peer's info to backend
         let handshake_res = timeout(PEER_HANDSHAKE_TIMEOUT, self.handshake(local_time)).await;
         match handshake_res {
