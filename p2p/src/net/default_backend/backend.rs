// Copyright (c) 2022 RBB S.r.l
// opensource@mintlayer.org
// SPDX-License-Identifier: MIT
// Licensed under the MIT License;
// you may not use this file except in compliance with the License.
// You may obtain a copy of the License at
//
// https://github.com/mintlayer/mintlayer-core/blob/master/LICENSE
//
// Unless required by applicable law or agreed to in writing, software
// distributed under the License is distributed on an "AS IS" BASIS,
// WITHOUT WARRANTIES OR CONDITIONS OF ANY KIND, either express or implied.
// See the License for the specific language governing permissions and
// limitations under the License.

//! Networking backend
//!
//! Every connected peer gets unique ID (generated locally from a counter).

use std::{collections::HashMap, sync::Arc};

use futures::{future::BoxFuture, never::Never, stream::FuturesUnordered, FutureExt, StreamExt};
use tokio::{
    sync::{mpsc, oneshot},
    time::timeout,
};

use common::{
    chain::{block::timestamp::BlockTimestamp, ChainConfig},
    time_getter::TimeGetter,
};
use crypto::random::{make_pseudo_rng, Rng, SliceRandom};
use logging::log;
use utils::{atomics::SeqCstAtomicBool, eventhandler::EventsController, set_flag::SetFlag};

use crate::{
    config::P2pConfig,
    error::{DialError, P2pError, PeerError},
    message::PeerManagerMessage,
    net::{
        default_backend::{
            peer,
            transport::{TransportListener, TransportSocket},
            types::{Command, Event, Message, PeerEvent},
        },
        types::{
            services::{Service, Services},
            ConnectivityEvent, PeerInfo, SyncingEvent,
        },
    },
    types::{peer_address::PeerAddress, peer_id::PeerId},
    P2pEvent, P2pEventHandler,
};

use super::{peer::PeerRole, transport::TransportAddress, types::HandshakeNonce};

/// Buffer size of the channel to the SyncManager peer task.
/// How many unprocessed messages can be sent before the peer's event loop is blocked.
// TODO: Decide what the optimal value is (for example, by comparing the initial block download time)
const SYNC_CHAN_BUF_SIZE: usize = 20;

/// Active peer data
struct PeerContext {
    handle: tokio::task::JoinHandle<()>,

    services: Services,

    /// Channel used to send messages to the peer's event loop.
    tx: mpsc::UnboundedSender<Event>,

    /// True if the peer was accepted by PeerManager and SyncManager was notified
    was_accepted: SetFlag,
}

/// Pending peer data (until handshake message is received)
struct PendingPeerContext<A> {
    handle: tokio::task::JoinHandle<()>,

    address: A,

    peer_role: PeerRole,

    tx: mpsc::UnboundedSender<Event>,
}

pub struct Backend<T: TransportSocket> {
    /// Transport of the backend
    transport: T,

    /// Socket for listening to incoming connections
    socket: T::Listener,

    /// A chain configuration.
    chain_config: Arc<ChainConfig>,

    /// A p2p specific configuration.
    p2p_config: Arc<P2pConfig>,

    time_getter: TimeGetter,

    /// RX channel for receiving commands from the frontend
    cmd_rx: mpsc::UnboundedReceiver<Command<T::Address>>,

    /// Active peers
    peers: HashMap<PeerId, PeerContext>,

    /// Pending connections
    pending: HashMap<PeerId, PendingPeerContext<T::Address>>,

    /// RX channel for receiving events from peers
    #[allow(clippy::type_complexity)]
    peer_chan: (
        mpsc::UnboundedSender<(PeerId, PeerEvent)>,
        mpsc::UnboundedReceiver<(PeerId, PeerEvent)>,
    ),

    /// TX channel for sending events to the frontend
    conn_tx: mpsc::UnboundedSender<ConnectivityEvent<T::Address>>,

    /// TX channel for sending syncing events
    sync_tx: mpsc::UnboundedSender<SyncingEvent>,

    /// List of incoming commands to the backend; we put them in a queue
    /// to make receiving commands can run concurrently with other backend operations
    command_queue: FuturesUnordered<BackendTask<T>>,

    shutdown: Arc<SeqCstAtomicBool>,
    shutdown_receiver: oneshot::Receiver<()>,

    events_controller: EventsController<P2pEvent>,
    subscribers_receiver: mpsc::UnboundedReceiver<P2pEventHandler>,
}

impl<T> Backend<T>
where
    T: TransportSocket + 'static,
{
    #[allow(clippy::too_many_arguments)]
    pub fn new(
        transport: T,
        socket: T::Listener,
        chain_config: Arc<ChainConfig>,
        p2p_config: Arc<P2pConfig>,
        time_getter: TimeGetter,
        cmd_rx: mpsc::UnboundedReceiver<Command<T::Address>>,
        conn_tx: mpsc::UnboundedSender<ConnectivityEvent<T::Address>>,
        sync_tx: mpsc::UnboundedSender<SyncingEvent>,
        shutdown: Arc<SeqCstAtomicBool>,
        shutdown_receiver: oneshot::Receiver<()>,
        subscribers_receiver: mpsc::UnboundedReceiver<P2pEventHandler>,
    ) -> Self {
        Self {
            transport,
            socket,
            cmd_rx,
            conn_tx,
            chain_config,
            p2p_config,
            time_getter,
            sync_tx,
            peers: HashMap::new(),
            pending: HashMap::new(),
            peer_chan: mpsc::unbounded_channel(),
            command_queue: FuturesUnordered::new(),
            shutdown,
            shutdown_receiver,
            events_controller: EventsController::new(),
            subscribers_receiver,
        }
    }

    /// Handle connection result to a remote peer
    fn handle_connect_res(
        &mut self,
        address: T::Address,
        connection_res: crate::Result<T::Stream>,
    ) -> crate::Result<()> {
        match connection_res {
            Ok(socket) => {
                let handshake_nonce = make_pseudo_rng().gen();

                self.create_pending_peer(
                    socket,
                    PeerId::new(),
                    PeerRole::Outbound { handshake_nonce },
                    address,
                )
            }
            Err(err) => {
                // This happens often (for example, if the remote node is behind NAT), so use `info!` here
                log::info!("Failed to establish connection to {address:?}: {err}");

                Ok(self.conn_tx.send(ConnectivityEvent::ConnectionError {
                    address,
                    error: P2pError::DialError(DialError::ConnectionRefusedOrTimedOut),
                })?)
            }
        }
    }

    /// Allow peer to start reading network messages
    fn accept_peer(&mut self, peer_id: PeerId) -> crate::Result<()> {
        let peer = self
            .peers
            .get_mut(&peer_id)
            .ok_or(P2pError::PeerError(PeerError::PeerDoesntExist))?;

        let (sync_tx, sync_rx) = mpsc::channel(SYNC_CHAN_BUF_SIZE);
        peer.tx.send(Event::Accepted { sync_tx })?;

        let old_value = peer.was_accepted.test_and_set();
        assert!(!old_value);

        Self::send_sync_event(
            &self.sync_tx,
            SyncingEvent::Connected {
                peer_id,
                services: peer.services,
                sync_rx,
            },
            &self.shutdown,
        );
        self.events_controller.broadcast(P2pEvent::PeerConnected {
            id: peer_id,
            services: peer.services,
        });

        Ok(())
    }

    /// Disconnect remote peer by id. Might fail if the peer is already disconnected.
    fn disconnect_peer(&mut self, peer_id: PeerId) -> crate::Result<()> {
        self.peers
            .get(&peer_id)
            .ok_or(P2pError::PeerError(PeerError::PeerDoesntExist))?;

        self.destroy_peer(peer_id)
    }

    /// Sends a message the remote peer. Might fail if the peer is already disconnected.
    fn send_message(&mut self, peer: PeerId, message: Message) -> crate::Result<()> {
        let peer = self
            .peers
            .get_mut(&peer)
            .ok_or(P2pError::PeerError(PeerError::PeerDoesntExist))?;
        Ok(peer.tx.send(Event::SendMessage(Box::new(message)))?)
    }

    /// Sends the announcement to all peers.
    ///
    /// It is not an error if there are no peers that subscribed to the related topic.
    fn announce_data(&mut self, topic: Service, message: Message) -> crate::Result<()> {
        // Send the message to peers in pseudorandom order.
        let mut peers: Vec<_> = self
            .peers
            .iter()
            .filter(|(_peer_id, peer)| peer.was_accepted.test() && peer.services.has_service(topic))
            .collect();
        peers.shuffle(&mut make_pseudo_rng());

        for (peer_id, peer) in peers {
            if let Err(e) = peer.tx.send(Event::SendMessage(Box::new(message.clone()))) {
                log::error!("Failed to send announcement to peer {peer_id}: {e:?}")
            }
        }

        Ok(())
    }

    /// Runs the backend events loop.
    pub async fn run(mut self) -> crate::Result<Never> {
        loop {
            tokio::select! {
                // Select from the channels in the specified order
                biased;

                // Handle commands.
                command = self.cmd_rx.recv() => {
                    self.handle_command(command.ok_or(P2pError::ChannelClosed)?);
                },
                // Process pending commands
                callback = self.command_queue.select_next_some(), if !self.command_queue.is_empty() => {
                    callback(&mut self)?;
                },
                // Handle peer events.
                event = self.peer_chan.1.recv() => {
                    let (peer, event) = event.ok_or(P2pError::ChannelClosed)?;
                    self.handle_peer_event(peer, event)?;
                },
                // Accept a new peer connection.
                res = self.socket.accept() => {
                    match res {
                        Ok((stream, address)) => {
                            self.create_pending_peer(
                                stream,
                                PeerId::new(),
                                PeerRole::Inbound,
                                address,
                            )?;
                        },
                        Err(err) => {
                            // Just log the error and let the node continue working
                            log::error!("Accepting a new connection failed unexpectedly: {err}")
                        },
                    }
                }
                handler = self.subscribers_receiver.recv() => {
                    self.events_controller.subscribe_to_events(handler.ok_or(P2pError::ChannelClosed)?);
                }
                _ = &mut self.shutdown_receiver => {
                    return Err(P2pError::ChannelClosed);
                }
            }
        }
    }

    /// Create new pending peer
    ///
    /// Move the connection to `pending` where it stays until either the connection is closed
    /// or the handshake message is received at which point the peer information is moved from
    /// `pending` to `peers` and the front-end is notified about the peer.
    fn create_pending_peer(
        &mut self,
        socket: T::Stream,
        remote_peer_id: PeerId,
        peer_role: PeerRole,
        address: T::Address,
    ) -> crate::Result<()> {
        let (peer_tx, peer_rx) = mpsc::unbounded_channel();

        // Sending the remote socket address makes no sense and can leak private information when using a proxy
        let receiver_address = if self.p2p_config.socks5_proxy.is_some() {
            None
        } else {
            Some(address.as_peer_address())
        };

        let backend_tx = self.peer_chan.0.clone();

<<<<<<< HEAD
        let local_time = BlockTimestamp::from_duration_since_epoch(self.time_getter.get_time());
        let handle = tokio::spawn(async move {
            let mut peer = peer::Peer::<T>::new(
                remote_peer_id,
                peer_role,
                chain_config,
                p2p_config,
                socket,
                receiver_address,
                backend_tx,
                peer_rx,
            );
            match peer.run(local_time).await {
=======
        let peer = peer::Peer::<T>::new(
            remote_peer_id,
            peer_role,
            Arc::clone(&self.chain_config),
            Arc::clone(&self.p2p_config),
            socket,
            receiver_address,
            backend_tx,
            peer_rx,
        );
        let shutdown = Arc::clone(&self.shutdown);
        let handle = tokio::spawn(async move {
            match peer.run().await {
>>>>>>> d686c426
                Ok(()) => {}
                Err(P2pError::ChannelClosed) if shutdown.load() => {}
                Err(e) => log::error!("peer {remote_peer_id} failed: {e}"),
            }
        });

        self.pending.insert(
            remote_peer_id,
            PendingPeerContext {
                handle,
                address,
                peer_role,
                tx: peer_tx,
            },
        );

        Ok(())
    }

    /// Create new peer after handshake.
    ///
    /// Try to create a new peer after receiving a handshake.
    fn create_peer(
        &mut self,
        peer_id: PeerId,
        handshake_nonce: HandshakeNonce,
        peer_info: PeerInfo,
        receiver_address: Option<PeerAddress>,
    ) -> crate::Result<()> {
        let PendingPeerContext {
            handle,
            address,
            peer_role,
            tx,
        } = match self.pending.remove(&peer_id) {
            Some(pending) => pending,
            // Could be removed if self-connection was detected earlier
            None => return Ok(()),
        };

        if self.is_connection_from_self(peer_role, handshake_nonce)? {
            return Ok(());
        }

        let services = peer_info.services;

        match peer_role {
            PeerRole::Outbound { handshake_nonce: _ } => {
                self.conn_tx.send(ConnectivityEvent::OutboundAccepted {
                    address,
                    peer_info,
                    receiver_address,
                })?;
            }
            PeerRole::Inbound => {
                self.conn_tx.send(ConnectivityEvent::InboundAccepted {
                    address,
                    peer_info,
                    receiver_address,
                })?;
            }
        }

        self.peers.insert(
            peer_id,
            PeerContext {
                handle,
                services,
                tx,
                was_accepted: SetFlag::new(),
            },
        );

        Ok(())
    }

    /// Destroy peer.
    ///
    /// Peer should not be in pending state.
    fn destroy_peer(&mut self, peer_id: PeerId) -> crate::Result<()> {
        // Make sure the peer exists so that `ConnectionClosed` is sent only once
        let peer = self
            .peers
            .remove(&peer_id)
            .ok_or(P2pError::PeerError(PeerError::PeerDoesntExist))?;

        if peer.was_accepted.test() {
            Self::send_sync_event(
                &self.sync_tx,
                SyncingEvent::Disconnected { peer_id },
                &self.shutdown,
            );
            self.events_controller.broadcast(P2pEvent::PeerDisconnected(peer_id));
        }

        // Terminate the peer's event loop as soon as possible.
        // It's needed to free used resources if the peer is blocked at some await point
        // (for example, trying to send something big over a slow network connection)
        peer.handle.abort();

        Ok(self.conn_tx.send(ConnectivityEvent::ConnectionClosed { peer_id })?)
    }

    fn is_connection_from_self(
        &mut self,
        peer_role: PeerRole,
        incoming_nonce: HandshakeNonce,
    ) -> crate::Result<bool> {
        if peer_role == PeerRole::Inbound {
            // Look for own outbound connection with same nonce
            let outbound_peer_id = self
                .pending
                .iter()
                .find(|(_peer_id, pending)| {
                    pending.peer_role
                        == PeerRole::Outbound {
                            handshake_nonce: incoming_nonce,
                        }
                })
                .map(|(peer_id, _pending)| *peer_id);

            if let Some(outbound_peer_id) = outbound_peer_id {
                let outbound_pending =
                    self.pending.remove(&outbound_peer_id).expect("peer must exist");

                log::info!(
                    "self-connection detected on address {:?}",
                    outbound_pending.address
                );

                // Report outbound connection failure
                self.conn_tx.send(ConnectivityEvent::ConnectionError {
                    address: outbound_pending.address,
                    error: P2pError::DialError(DialError::AttemptToDialSelf),
                })?;

                // Nothing else to do, just drop inbound connection
                return Ok(true);
            }
        }

        Ok(false)
    }

    fn handle_peer_event(&mut self, peer_id: PeerId, event: PeerEvent) -> crate::Result<()> {
        match event {
            PeerEvent::PeerInfoReceived {
                protocol,
                network,
                services,
                user_agent,
                version,
                receiver_address,
                handshake_nonce,
            } => self.create_peer(
                peer_id,
                handshake_nonce,
                PeerInfo {
                    peer_id,
                    protocol,
                    network,
                    version,
                    user_agent,
                    services,
                },
                receiver_address,
            ),

            PeerEvent::MessageReceived { message } => self.handle_message(peer_id, message),

            PeerEvent::ConnectionClosed => {
                if let Some(pending_peer) = self.pending.remove(&peer_id) {
                    match pending_peer.peer_role {
                        PeerRole::Inbound => {
                            // Just log the error
                            log::warn!("inbound pending connection closed unexpectedly");
                        }
                        PeerRole::Outbound { handshake_nonce: _ } => {
                            log::warn!("outbound pending connection closed unexpectedly");

                            self.conn_tx.send(ConnectivityEvent::ConnectionError {
                                address: pending_peer.address,
                                error: P2pError::DialError(DialError::ConnectionRefusedOrTimedOut),
                            })?;
                        }
                    }
                }

                // If the peer was previously disconnected by us, the `peers' will be empty.
                // `ConnectionClosed` should be ignored in such case.
                if self.peers.contains_key(&peer_id) {
                    self.destroy_peer(peer_id)?;
                }

                Ok(())
            }
        }
    }

    fn handle_message(&mut self, peer: PeerId, message: PeerManagerMessage) -> crate::Result<()> {
        // Do not process remaining messages if the peer has been forcibly disconnected (for example, after being banned).
        // Without this check, the backend might send messages to the sync and peer managers after sending the disconnect notification.
        if !self.peers.contains_key(&peer) {
            log::info!("ignore received messaged from a disconnected peer {peer}");
            return Ok(());
        }

        self.conn_tx.send(ConnectivityEvent::Message { peer, message })?;

        Ok(())
    }

    fn handle_command(&mut self, command: Command<T::Address>) {
        // All handlings can be separated to two parts:
        // - Async (can't take mutable reference to self because they are run concurrently).
        // - Sync (take mutable reference to self because they are run sequentially).
        // Because the second part depends on result of the first part boxed closures are used.

        match command {
            Command::Connect { address } => {
                let connection_fut = timeout(
                    *self.p2p_config.outbound_connection_timeout,
                    self.transport.connect(address.clone()),
                );

                let backend_task: BackendTask<T> = async move {
                    let connection_res = connection_fut.await.unwrap_or(Err(P2pError::DialError(
                        DialError::ConnectionRefusedOrTimedOut,
                    )));

                    boxed_cb(move |this| this.handle_connect_res(address, connection_res))
                }
                .boxed();

                self.command_queue.push(backend_task);
            }
            Command::Accept { peer_id } => {
                let res = self.accept_peer(peer_id);
                if let Err(e) = res {
                    log::debug!("Failed to accept peer {peer_id}: {e}");
                }
            }
            Command::Disconnect { peer_id } => {
                let res = self.disconnect_peer(peer_id);
                if let Err(e) = res {
                    log::debug!("Failed to disconnect peer {peer_id}: {e}");
                }
            }
            Command::SendMessage { peer, message } => {
                let res = self.send_message(peer, message);
                if let Err(e) = res {
                    log::debug!("Failed to send request to peer {peer}: {e}")
                }
            }
            Command::AnnounceData { service, message } => {
                let res = self.announce_data(service, message);
                if let Err(e) = res {
                    log::error!("Failed to send announce data: {e}")
                }
            }
        };
    }

    fn send_sync_event(
        sync_tx: &mpsc::UnboundedSender<SyncingEvent>,
        event: SyncingEvent,
        shutdown: &Arc<SeqCstAtomicBool>,
    ) {
        // SyncManager should always be active and so sending to a closed `conn_tx` is not a backend's problem, just log the error.
        // NOTE: `sync_tx` is not connected in some PeerManager tests.
        match sync_tx.send(event) {
            Ok(()) => {}
            Err(_) if shutdown.load() => {}
            Err(_) => log::error!("sending sync event from the backend failed unexpectedly"),
        }
    }
}

// Some boilerplate types and a function for blocking tasks handling

type BackendTask<T> = BoxFuture<'static, BackendTaskCallback<T>>;

type BackendTaskCallback<T> = Box<dyn FnOnce(&mut Backend<T>) -> crate::Result<()> + Send>;

fn boxed_cb<
    T: TransportSocket,
    F: FnOnce(&mut Backend<T>) -> crate::Result<()> + Send + 'static,
>(
    f: F,
) -> BackendTaskCallback<T> {
    Box::new(f)
}<|MERGE_RESOLUTION|>--- conflicted
+++ resolved
@@ -337,21 +337,6 @@
 
         let backend_tx = self.peer_chan.0.clone();
 
-<<<<<<< HEAD
-        let local_time = BlockTimestamp::from_duration_since_epoch(self.time_getter.get_time());
-        let handle = tokio::spawn(async move {
-            let mut peer = peer::Peer::<T>::new(
-                remote_peer_id,
-                peer_role,
-                chain_config,
-                p2p_config,
-                socket,
-                receiver_address,
-                backend_tx,
-                peer_rx,
-            );
-            match peer.run(local_time).await {
-=======
         let peer = peer::Peer::<T>::new(
             remote_peer_id,
             peer_role,
@@ -363,9 +348,9 @@
             peer_rx,
         );
         let shutdown = Arc::clone(&self.shutdown);
+        let local_time = BlockTimestamp::from_duration_since_epoch(self.time_getter.get_time());
         let handle = tokio::spawn(async move {
-            match peer.run().await {
->>>>>>> d686c426
+            match peer.run(local_time).await {
                 Ok(()) => {}
                 Err(P2pError::ChannelClosed) if shutdown.load() => {}
                 Err(e) => log::error!("peer {remote_peer_id} failed: {e}"),
