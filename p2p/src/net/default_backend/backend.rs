// Copyright (c) 2022 RBB S.r.l
// opensource@mintlayer.org
// SPDX-License-Identifier: MIT
// Licensed under the MIT License;
// you may not use this file except in compliance with the License.
// You may obtain a copy of the License at
//
// https://github.com/mintlayer/mintlayer-core/blob/master/LICENSE
//
// Unless required by applicable law or agreed to in writing, software
// distributed under the License is distributed on an "AS IS" BASIS,
// WITHOUT WARRANTIES OR CONDITIONS OF ANY KIND, either express or implied.
// See the License for the specific language governing permissions and
// limitations under the License.

//! Networking backend
//!
//! Every connected peer gets unique ID (generated locally from a counter).

use std::{
    collections::{BTreeSet, HashMap},
    sync::Arc,
};

use futures::{future::BoxFuture, stream::FuturesUnordered, FutureExt, StreamExt};
use tokio::{sync::mpsc, time::timeout};

use common::chain::ChainConfig;
use crypto::random::{make_pseudo_rng, Rng, SliceRandom};
use logging::log;
use serialization::{Decode, Encode};

use crate::{
    config::P2pConfig,
<<<<<<< HEAD
    error::{DialError, P2pError, PeerError, ProtocolError, PublishError},
    message::{self, PeerManagerRequest, PeerManagerResponse, SyncRequest, SyncResponse},
=======
    error::{DialError, P2pError, PeerError, PublishError},
    message::{PeerManagerMessage, SyncMessage},
>>>>>>> 2fc72687
    net::{
        default_backend::{
            constants::ANNOUNCEMENT_MAX_SIZE,
            peer,
            transport::{TransportListener, TransportSocket},
            types::{Command, ConnectivityEvent, Event, Message, PeerEvent, PeerId, SyncingEvent},
        },
        types::{PeerInfo, PubSubTopic},
        Announcement,
    },
};

use super::{peer::PeerRole, transport::TransportAddress, types::HandshakeNonce};

/// Active peer data
struct PeerContext {
    subscriptions: BTreeSet<PubSubTopic>,

    /// Channel used to send messages to the peer's event loop.
    ///
    /// Note that sending may fail unexpectedly if the connection is closed!
    /// Do not propagate ChannelClosed error to the higher level, handle it locally!
    tx: mpsc::UnboundedSender<Event>,
}

/// Pending peer data (until handshake message is received)
struct PendingPeerContext<A> {
    address: A,

    peer_role: PeerRole,

    tx: mpsc::UnboundedSender<Event>,
}

pub struct Backend<T: TransportSocket> {
    /// Transport of the backend
    transport: T,

    /// Socket for listening to incoming connections
    socket: T::Listener,

    /// A chain configuration.
    chain_config: Arc<ChainConfig>,

    /// A p2p specific configuration.
    p2p_config: Arc<P2pConfig>,

    /// RX channel for receiving commands from the frontend
    cmd_rx: mpsc::UnboundedReceiver<Command<T>>,

    /// Active peers
    peers: HashMap<PeerId, PeerContext>,

    /// Pending connections
    pending: HashMap<PeerId, PendingPeerContext<T::Address>>,

    /// RX channel for receiving events from peers
    #[allow(clippy::type_complexity)]
    peer_chan: (
        mpsc::UnboundedSender<(PeerId, PeerEvent)>,
        mpsc::UnboundedReceiver<(PeerId, PeerEvent)>,
    ),

    /// TX channel for sending events to the frontend
    conn_tx: mpsc::UnboundedSender<ConnectivityEvent<T>>,

    /// TX channel for sending syncing events
    sync_tx: mpsc::UnboundedSender<SyncingEvent>,

    /// List of incoming commands to the backend; we put them in a queue
    /// to make receiving commands can run concurrently with other backend operations
    command_queue: FuturesUnordered<BackendTask<T>>,
}

impl<T> Backend<T>
where
    T: TransportSocket + 'static,
{
    #[allow(clippy::too_many_arguments)]
    pub fn new(
        transport: T,
        socket: T::Listener,
        chain_config: Arc<ChainConfig>,
        p2p_config: Arc<P2pConfig>,
        cmd_rx: mpsc::UnboundedReceiver<Command<T>>,
        conn_tx: mpsc::UnboundedSender<ConnectivityEvent<T>>,
        sync_tx: mpsc::UnboundedSender<SyncingEvent>,
    ) -> Self {
        Self {
            transport,
            socket,
            cmd_rx,
            conn_tx,
            chain_config,
            p2p_config,
            sync_tx,
            peers: HashMap::new(),
            pending: HashMap::new(),
            peer_chan: mpsc::unbounded_channel(),
            command_queue: FuturesUnordered::new(),
        }
    }

    /// Handle connection result to a remote peer
    fn handle_connect_res(
        &mut self,
        address: T::Address,
        connection_res: crate::Result<T::Stream>,
    ) -> crate::Result<()> {
        match connection_res {
            Ok(socket) => {
                let handshake_nonce = make_pseudo_rng().gen();

                self.create_peer(
                    socket,
                    PeerId::new(),
                    PeerRole::Outbound { handshake_nonce },
                    address,
                )
            }
            Err(err) => {
                log::error!("Failed to establish connection: {err}");

                self.conn_tx
                    .send(ConnectivityEvent::ConnectionError {
                        address,
                        error: P2pError::DialError(DialError::ConnectionRefusedOrTimedOut),
                    })
                    .map_err(P2pError::from)
            }
        }
    }

    /// Disconnect remote peer by id. Might fail if the peer is already disconnected.
    fn disconnect_peer(&mut self, peer_id: &PeerId) -> crate::Result<()> {
        let peer = self
            .peers
            .remove(peer_id)
            .ok_or(P2pError::PeerError(PeerError::PeerDoesntExist))?;

        peer.tx.send(Event::Disconnect).map_err(P2pError::from)
    }

    /// Sends a message the remote peer. Might fail if the peer is already disconnected.
    fn send_message(&mut self, peer: PeerId, message: Message) -> crate::Result<()> {
        let peer = self
            .peers
            .get_mut(&peer)
            .ok_or(P2pError::PeerError(PeerError::PeerDoesntExist))?;
<<<<<<< HEAD

        let request = self.request_mgr.make_request(request_id, request);
        peer.tx.send(Event::SendMessage(request)).map_err(P2pError::from)
    }

    /// Send response to a request. Might fail if the peer is already disconnected.
    fn send_response(
        &mut self,
        request_id: RequestId,
        response: message::Response,
    ) -> crate::Result<()> {
        log::trace!("try to send response to request, request id {request_id}");

        let (peer_id, response) = self
            .request_mgr
            .make_response(&request_id, response)
            .ok_or(P2pError::ProtocolError(ProtocolError::UnknownRequestId))?;

        self.peers
            .get_mut(&peer_id)
            .ok_or(P2pError::PeerError(PeerError::PeerDoesntExist))?
            .tx
            .send(Event::SendMessage(response))
            .map_err(P2pError::from)
=======
        peer.tx.send(Event::SendMessage(Box::new(message))).map_err(P2pError::from)
>>>>>>> 2fc72687
    }

    /// Sends the announcement to all peers.
    ///
    /// It is not an error if there are no peers that subscribed to the related topic.
    fn announce_data(&mut self, topic: PubSubTopic, message: Vec<u8>) -> crate::Result<()> {
        let announcement = Announcement::decode(&mut &message[..])?;

        // Send the message to peers in pseudorandom order.
        let mut peers: Vec<_> = self
            .peers
            .iter()
            .filter(|(_peer_id, peer)| peer.subscriptions.contains(&topic))
            .collect();
        peers.shuffle(&mut make_pseudo_rng());

        for (peer_id, peer) in peers {
            let res = peer.tx.send(Event::SendMessage(Box::new(Message::Announcement(
                announcement.clone(),
            ))));
            if let Err(e) = res {
                log::error!("Failed to send announcement to peer {peer_id}: {e:?}")
            }
        }

        Ok(())
    }

<<<<<<< HEAD
    /// Handle incoming request
    fn handle_incoming_request(
        &mut self,
        peer_id: PeerId,
        request_id: RequestId,
        request: message::Request,
    ) -> crate::Result<()> {
        log::trace!("request received from peer {peer_id}, request id {request_id}");

        let request_id = self.request_mgr.register_request(&peer_id, &request_id)?;

        match request {
            message::Request::HeaderListRequest(request) => self
                .sync_tx
                .send(SyncingEvent::Request {
                    peer_id,
                    request_id,
                    request: SyncRequest::HeaderListRequest(request),
                })
                .map_err(P2pError::from),
            message::Request::BlockListRequest(request) => self
                .sync_tx
                .send(SyncingEvent::Request {
                    peer_id,
                    request_id,
                    request: SyncRequest::BlockListRequest(request),
                })
                .map_err(P2pError::from),
            message::Request::AddrListRequest(request) => self
                .conn_tx
                .send(ConnectivityEvent::Request {
                    peer_id,
                    request_id,
                    request: PeerManagerRequest::AddrListRequest(request),
                })
                .map_err(P2pError::from),
            message::Request::AnnounceAddrRequest(request) => self
                .conn_tx
                .send(ConnectivityEvent::Request {
                    peer_id,
                    request_id,
                    request: PeerManagerRequest::AnnounceAddrRequest(request),
                })
                .map_err(P2pError::from),
            message::Request::PingRequest(request) => self
                .conn_tx
                .send(ConnectivityEvent::Request {
                    peer_id,
                    request_id,
                    request: PeerManagerRequest::PingRequest(request),
                })
                .map_err(P2pError::from),
        }
    }

    /// Handle incoming response
    fn handle_incoming_response(
        &mut self,
        peer_id: PeerId,
        request_id: RequestId,
        response: message::Response,
    ) -> crate::Result<()> {
        log::trace!("response received from peer {peer_id}, request id {request_id}");

        match response {
            message::Response::HeaderListResponse(response) => self
                .sync_tx
                .send(SyncingEvent::Response {
                    peer_id,
                    request_id,
                    response: SyncResponse::HeaderListResponse(response),
                })
                .map_err(P2pError::from),
            message::Response::BlockResponse(response) => self
                .sync_tx
                .send(SyncingEvent::Response {
                    peer_id,
                    request_id,
                    response: SyncResponse::BlockResponse(response),
                })
                .map_err(P2pError::from),
            message::Response::AddrListResponse(response) => self
                .conn_tx
                .send(ConnectivityEvent::Response {
                    peer_id,
                    request_id,
                    response: PeerManagerResponse::AddrListResponse(response),
                })
                .map_err(P2pError::from),
            message::Response::AnnounceAddrResponse(response) => self
                .conn_tx
                .send(ConnectivityEvent::Response {
                    peer_id,
                    request_id,
                    response: PeerManagerResponse::AnnounceAddrResponse(response),
                })
                .map_err(P2pError::from),
            message::Response::PingResponse(response) => self
                .conn_tx
                .send(ConnectivityEvent::Response {
                    peer_id,
                    request_id,
                    response: PeerManagerResponse::PingResponse(response),
                })
                .map_err(P2pError::from),
        }
    }

=======
>>>>>>> 2fc72687
    fn handle_announcement(
        &mut self,
        peer_id: PeerId,
        announcement: Announcement,
    ) -> crate::Result<()> {
        let size = announcement.encode().len();
        if size > ANNOUNCEMENT_MAX_SIZE {
            self.conn_tx
                .send(ConnectivityEvent::Misbehaved {
                    peer_id,
                    error: P2pError::PublishError(PublishError::MessageTooLarge(
                        size,
                        ANNOUNCEMENT_MAX_SIZE,
                    )),
                })
                .map_err(P2pError::from)?;
        }

        self.sync_tx
            .send(SyncingEvent::Announcement {
                peer_id,
                announcement: Box::new(announcement),
            })
            .map_err(P2pError::from)
    }

    /// Runs the backend events loop.
    pub async fn run(&mut self) -> crate::Result<()> {
        loop {
            tokio::select! {
                // Select from the channels in the specified order
                biased;

                // Handle commands.
                command = self.cmd_rx.recv() => {
                    self.handle_command(command.ok_or(P2pError::ChannelClosed)?).await?;
                },
                // Process pending commands
                callback = self.command_queue.select_next_some(), if !self.command_queue.is_empty() => {
                    callback(self)?;
                },
                // Handle peer events.
                event = self.peer_chan.1.recv() => {
                    let (peer, event) = event.ok_or(P2pError::ChannelClosed)?;
                    self.handle_peer_event(peer, event)?;
                },
                // Accept a new peer connection.
                res = self.socket.accept() => {
                    let (stream, address) = res.map_err(|_| P2pError::DialError(DialError::AcceptFailed))?;

                    self.create_peer(
                        stream,
                        PeerId::new(),
                        PeerRole::Inbound,
                        address,
                    )?;
                }
            }
        }
    }

    /// Create new peer
    ///
    /// Move the connection to `pending` where it stays until either the connection is closed
    /// or the handshake message is received at which point the peer information is moved from
    /// `pending` to `peers` and the front-end is notified about the peer.
    fn create_peer(
        &mut self,
        socket: T::Stream,
        remote_peer_id: PeerId,
        peer_role: PeerRole,
        address: T::Address,
    ) -> crate::Result<()> {
        let (tx, rx) = mpsc::unbounded_channel();

        let receiver_address = Some(address.as_peer_address());

        self.pending.insert(
            remote_peer_id,
            PendingPeerContext {
                address,
                peer_role,
                tx,
            },
        );

        let tx = self.peer_chan.0.clone();
        let chain_config = Arc::clone(&self.chain_config);
        let p2p_config = Arc::clone(&self.p2p_config);

        tokio::spawn(async move {
            let mut peer = peer::Peer::<T>::new(
                remote_peer_id,
                peer_role,
                chain_config,
                p2p_config,
                socket,
                receiver_address,
                tx,
                rx,
            );
            let run_res = peer.run().await;
            if let Err(err) = run_res {
                log::error!("peer {remote_peer_id} failed: {err}");
            }
        });

        Ok(())
    }

    fn is_connection_from_self(
        &mut self,
        peer_role: PeerRole,
        incoming_nonce: HandshakeNonce,
    ) -> crate::Result<bool> {
        if peer_role == PeerRole::Inbound {
            // Look for own outbound connection with same nonce
            let outbound_peer_id = self
                .pending
                .iter()
                .find(|(_peer_id, pending)| {
                    pending.peer_role
                        == PeerRole::Outbound {
                            handshake_nonce: incoming_nonce,
                        }
                })
                .map(|(peer_id, _pending)| *peer_id);

            if let Some(outbound_peer_id) = outbound_peer_id {
                let outbound_pending =
                    self.pending.remove(&outbound_peer_id).expect("peer must exist");

                log::info!(
                    "self-connection detected on address {:?}",
                    outbound_pending.address
                );

                // Report outbound connection failure
                self.conn_tx
                    .send(ConnectivityEvent::ConnectionError {
                        address: outbound_pending.address,
                        error: P2pError::DialError(DialError::AttemptToDialSelf),
                    })
                    .map_err(P2pError::from)?;

                // Nothing else to do, just drop inbound connection
                return Ok(true);
            }
        }

        Ok(false)
    }

    fn handle_peer_event(&mut self, peer_id: PeerId, event: PeerEvent) -> crate::Result<()> {
        match event {
            PeerEvent::PeerInfoReceived {
                network,
                version,
                subscriptions,
                receiver_address,
                handshake_nonce,
            } => {
                let PendingPeerContext {
                    address,
                    peer_role,
                    tx,
                } = match self.pending.remove(&peer_id) {
                    Some(pending) => pending,
                    // Might be removed if self-connection detected
                    None => return Ok(()),
                };

                if self.is_connection_from_self(peer_role, handshake_nonce)? {
                    return Ok(());
                }

                match peer_role {
                    PeerRole::Outbound { handshake_nonce: _ } => {
                        self.conn_tx
                            .send(ConnectivityEvent::OutboundAccepted {
                                address,
                                peer_info: PeerInfo {
                                    peer_id,
                                    network,
                                    version,
                                    agent: None,
                                    subscriptions: subscriptions.clone(),
                                },
                                receiver_address,
                            })
                            .map_err(P2pError::from)?;
                    }
                    PeerRole::Inbound => {
                        self.conn_tx
                            .send(ConnectivityEvent::InboundAccepted {
                                address,
                                peer_info: PeerInfo {
                                    peer_id,
                                    network,
                                    version,
                                    agent: None,
                                    subscriptions: subscriptions.clone(),
                                },
                                receiver_address,
                            })
                            .map_err(P2pError::from)?;
                    }
                }

                self.peers.insert(peer_id, PeerContext { subscriptions, tx });
            }
            PeerEvent::MessageReceived { message } => {
                self.handle_message(peer_id, message)?;
            }
            PeerEvent::ConnectionClosed => {
                self.pending.remove(&peer_id);
                self.peers.remove(&peer_id);

                // Probably ConnectionClosed should be only sent if InboundAccepted or OutboundAccepted was sent before.
                // This can be done by checking self.peers first.
                // But doing so will break some unit tests.
                self.conn_tx
                    .send(ConnectivityEvent::ConnectionClosed { peer_id })
                    .map_err(P2pError::from)?;
            }
        }
        Ok(())
    }

    fn handle_message(&mut self, peer: PeerId, message: Message) -> crate::Result<()> {
        match message {
            Message::Handshake(_) => {
                log::error!("peer {peer} sent handshaking message");
            }
            Message::HeaderListRequest(r) => self.sync_tx.send(SyncingEvent::Message {
                peer,
                message: SyncMessage::HeaderListRequest(r),
            })?,
            Message::BlockListRequest(r) => self.sync_tx.send(SyncingEvent::Message {
                peer,
                message: SyncMessage::BlockListRequest(r),
            })?,
            Message::AddrListRequest(r) => self.conn_tx.send(ConnectivityEvent::Message {
                peer,
                message: PeerManagerMessage::AddrListRequest(r),
            })?,
            Message::AnnounceAddrRequest(r) => self.conn_tx.send(ConnectivityEvent::Message {
                peer,
                message: PeerManagerMessage::AnnounceAddrRequest(r),
            })?,
            Message::PingRequest(r) => self.conn_tx.send(ConnectivityEvent::Message {
                peer,
                message: PeerManagerMessage::PingRequest(r),
            })?,
            Message::HeaderListResponse(r) => self.sync_tx.send(SyncingEvent::Message {
                peer,
                message: SyncMessage::HeaderListResponse(r),
            })?,
            Message::BlockListResponse(r) => self.sync_tx.send(SyncingEvent::Message {
                peer,
                message: SyncMessage::BlockListResponse(r),
            })?,
            Message::AddrListResponse(r) => self.conn_tx.send(ConnectivityEvent::Message {
                peer,
                message: PeerManagerMessage::AddrListResponse(r),
            })?,
            Message::AnnounceAddrResponse(r) => self.conn_tx.send(ConnectivityEvent::Message {
                peer,
                message: PeerManagerMessage::AnnounceAddrResponse(r),
            })?,
            Message::PingResponse(r) => self.conn_tx.send(ConnectivityEvent::Message {
                peer,
                message: PeerManagerMessage::PingResponse(r),
            })?,
            Message::Announcement(announcement) => self.handle_announcement(peer, announcement)?,
        }
        Ok(())
    }

    async fn handle_command(&mut self, command: Command<T>) -> crate::Result<()> {
        // All handlings are separated to two parts:
        // - Async (can't take mutable reference to self because they are run concurrently).
        // - Sync (take mutable reference to self because they are run sequentially).
        // Because the second part depends on result of the first part boxed closures are used.

        let backend_task: BackendTask<T> = match command {
            Command::Connect { address } => {
                let connection_fut = timeout(
                    *self.p2p_config.outbound_connection_timeout,
                    self.transport.connect(address.clone()),
                );

                async move {
                    let connection_res = connection_fut.await.unwrap_or(Err(P2pError::DialError(
                        DialError::ConnectionRefusedOrTimedOut,
                    )));

                    boxed_cb(move |this| this.handle_connect_res(address, connection_res))
                }
                .boxed()
            }
            Command::Disconnect { peer_id } => async move {
                boxed_cb(move |this: &mut Self| {
                    let res = this.disconnect_peer(&peer_id);
                    if let Err(e) = res {
                        log::debug!("Failed to disconnect peer {peer_id}: {e}")
                    }
                    Ok(())
                })
            }
            .boxed(),
            Command::SendMessage { peer, message } => async move {
                boxed_cb(move |this| {
                    let res = this.send_message(peer, message);
                    if let Err(e) = res {
                        log::debug!("Failed to send request to peer {peer}: {e}")
                    }
                    Ok(())
                })
            }
            .boxed(),
            Command::AnnounceData { topic, message } => async move {
                boxed_cb(move |this| {
                    let res = this.announce_data(topic, message);
                    if let Err(e) = res {
                        log::error!("Failed to send announce data: {e}")
                    }
                    Ok(())
                })
            }
            .boxed(),
        };

        self.command_queue.push(backend_task);

        Ok(())
    }
}

// Some boilerplate types and a function for blocking tasks handling

type BackendTask<T> = BoxFuture<'static, BackendTaskCallback<T>>;

type BackendTaskCallback<T> = Box<dyn FnOnce(&mut Backend<T>) -> crate::Result<()> + Send>;

fn boxed_cb<
    T: TransportSocket,
    F: FnOnce(&mut Backend<T>) -> crate::Result<()> + Send + 'static,
>(
    f: F,
) -> BackendTaskCallback<T> {
    Box::new(f)
}<|MERGE_RESOLUTION|>--- conflicted
+++ resolved
@@ -32,13 +32,8 @@
 
 use crate::{
     config::P2pConfig,
-<<<<<<< HEAD
     error::{DialError, P2pError, PeerError, ProtocolError, PublishError},
-    message::{self, PeerManagerRequest, PeerManagerResponse, SyncRequest, SyncResponse},
-=======
-    error::{DialError, P2pError, PeerError, PublishError},
     message::{PeerManagerMessage, SyncMessage},
->>>>>>> 2fc72687
     net::{
         default_backend::{
             constants::ANNOUNCEMENT_MAX_SIZE,
@@ -188,34 +183,7 @@
             .peers
             .get_mut(&peer)
             .ok_or(P2pError::PeerError(PeerError::PeerDoesntExist))?;
-<<<<<<< HEAD
-
-        let request = self.request_mgr.make_request(request_id, request);
-        peer.tx.send(Event::SendMessage(request)).map_err(P2pError::from)
-    }
-
-    /// Send response to a request. Might fail if the peer is already disconnected.
-    fn send_response(
-        &mut self,
-        request_id: RequestId,
-        response: message::Response,
-    ) -> crate::Result<()> {
-        log::trace!("try to send response to request, request id {request_id}");
-
-        let (peer_id, response) = self
-            .request_mgr
-            .make_response(&request_id, response)
-            .ok_or(P2pError::ProtocolError(ProtocolError::UnknownRequestId))?;
-
-        self.peers
-            .get_mut(&peer_id)
-            .ok_or(P2pError::PeerError(PeerError::PeerDoesntExist))?
-            .tx
-            .send(Event::SendMessage(response))
-            .map_err(P2pError::from)
-=======
         peer.tx.send(Event::SendMessage(Box::new(message))).map_err(P2pError::from)
->>>>>>> 2fc72687
     }
 
     /// Sends the announcement to all peers.
@@ -244,117 +212,6 @@
         Ok(())
     }
 
-<<<<<<< HEAD
-    /// Handle incoming request
-    fn handle_incoming_request(
-        &mut self,
-        peer_id: PeerId,
-        request_id: RequestId,
-        request: message::Request,
-    ) -> crate::Result<()> {
-        log::trace!("request received from peer {peer_id}, request id {request_id}");
-
-        let request_id = self.request_mgr.register_request(&peer_id, &request_id)?;
-
-        match request {
-            message::Request::HeaderListRequest(request) => self
-                .sync_tx
-                .send(SyncingEvent::Request {
-                    peer_id,
-                    request_id,
-                    request: SyncRequest::HeaderListRequest(request),
-                })
-                .map_err(P2pError::from),
-            message::Request::BlockListRequest(request) => self
-                .sync_tx
-                .send(SyncingEvent::Request {
-                    peer_id,
-                    request_id,
-                    request: SyncRequest::BlockListRequest(request),
-                })
-                .map_err(P2pError::from),
-            message::Request::AddrListRequest(request) => self
-                .conn_tx
-                .send(ConnectivityEvent::Request {
-                    peer_id,
-                    request_id,
-                    request: PeerManagerRequest::AddrListRequest(request),
-                })
-                .map_err(P2pError::from),
-            message::Request::AnnounceAddrRequest(request) => self
-                .conn_tx
-                .send(ConnectivityEvent::Request {
-                    peer_id,
-                    request_id,
-                    request: PeerManagerRequest::AnnounceAddrRequest(request),
-                })
-                .map_err(P2pError::from),
-            message::Request::PingRequest(request) => self
-                .conn_tx
-                .send(ConnectivityEvent::Request {
-                    peer_id,
-                    request_id,
-                    request: PeerManagerRequest::PingRequest(request),
-                })
-                .map_err(P2pError::from),
-        }
-    }
-
-    /// Handle incoming response
-    fn handle_incoming_response(
-        &mut self,
-        peer_id: PeerId,
-        request_id: RequestId,
-        response: message::Response,
-    ) -> crate::Result<()> {
-        log::trace!("response received from peer {peer_id}, request id {request_id}");
-
-        match response {
-            message::Response::HeaderListResponse(response) => self
-                .sync_tx
-                .send(SyncingEvent::Response {
-                    peer_id,
-                    request_id,
-                    response: SyncResponse::HeaderListResponse(response),
-                })
-                .map_err(P2pError::from),
-            message::Response::BlockResponse(response) => self
-                .sync_tx
-                .send(SyncingEvent::Response {
-                    peer_id,
-                    request_id,
-                    response: SyncResponse::BlockResponse(response),
-                })
-                .map_err(P2pError::from),
-            message::Response::AddrListResponse(response) => self
-                .conn_tx
-                .send(ConnectivityEvent::Response {
-                    peer_id,
-                    request_id,
-                    response: PeerManagerResponse::AddrListResponse(response),
-                })
-                .map_err(P2pError::from),
-            message::Response::AnnounceAddrResponse(response) => self
-                .conn_tx
-                .send(ConnectivityEvent::Response {
-                    peer_id,
-                    request_id,
-                    response: PeerManagerResponse::AnnounceAddrResponse(response),
-                })
-                .map_err(P2pError::from),
-            message::Response::PingResponse(response) => self
-                .conn_tx
-                .send(ConnectivityEvent::Response {
-                    peer_id,
-                    request_id,
-                    response: PeerManagerResponse::PingResponse(response),
-                })
-                .map_err(P2pError::from),
-        }
-    }
-
-=======
->>>>>>> 2fc72687
     fn handle_announcement(
         &mut self,
         peer_id: PeerId,
