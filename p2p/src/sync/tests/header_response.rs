--- conflicted
+++ resolved
@@ -61,7 +61,6 @@
 // TODO: fix https://github.com/mintlayer/mintlayer-core/issues/375
 #[tokio::test]
 #[cfg(not(target_os = "macos"))]
-<<<<<<< HEAD
 async fn too_many_headers_mock_TCP() {
     too_many_headers::<MakeTcpAddress, MockService<TcpMockTransport>>(MockPeerId::random()).await;
 }
@@ -70,10 +69,6 @@
 async fn too_many_headers_mock_channels() {
     too_many_headers::<MakeChannelAddress, MockService<ChannelMockTransport>>(MockPeerId::random())
         .await;
-=======
-async fn too_many_headers_mock() {
-    too_many_headers::<MockService>(make_mock_addr(), MockPeerId::random()).await;
->>>>>>> 5ef16624
 }
 
 // header response is empty
@@ -103,19 +98,15 @@
 // TODO: fix https://github.com/mintlayer/mintlayer-core/issues/375
 #[tokio::test]
 #[cfg(not(target_os = "macos"))]
-<<<<<<< HEAD
 async fn empty_response_mock_tcp() {
     empty_response::<MakeTcpAddress, MockService<TcpMockTransport>>(MockPeerId::random()).await;
 }
 
+// TODO: fix https://github.com/mintlayer/mintlayer-core/issues/375
 #[tokio::test]
 async fn empty_response_mock_channels() {
     empty_response::<MakeChannelAddress, MockService<ChannelMockTransport>>(MockPeerId::random())
         .await;
-=======
-async fn empty_response_mock() {
-    empty_response::<MockService>(make_mock_addr(), MockPeerId::random()).await;
->>>>>>> 5ef16624
 }
 
 // valid response with headers in order and the first header attaching to local chain
@@ -158,7 +149,6 @@
 // TODO: fix https://github.com/mintlayer/mintlayer-core/issues/375
 #[tokio::test]
 #[cfg(not(target_os = "macos"))]
-<<<<<<< HEAD
 async fn valid_response_mock_tcp() {
     valid_response::<MakeTcpAddress, MockService<TcpMockTransport>>(MockPeerId::random()).await;
 }
@@ -167,10 +157,6 @@
 async fn valid_response_mock_channles() {
     valid_response::<MakeChannelAddress, MockService<ChannelMockTransport>>(MockPeerId::random())
         .await;
-=======
-async fn valid_response_mock() {
-    valid_response::<MockService>(make_mock_addr(), MockPeerId::random()).await;
->>>>>>> 5ef16624
 }
 
 // the first header doesn't attach to local chain
@@ -212,7 +198,6 @@
 // TODO: fix https://github.com/mintlayer/mintlayer-core/issues/375
 #[tokio::test]
 #[cfg(not(target_os = "macos"))]
-<<<<<<< HEAD
 async fn header_doesnt_attach_to_local_chain_mock_tcp() {
     header_doesnt_attach_to_local_chain::<MakeTcpAddress, MockService<TcpMockTransport>>(
         MockPeerId::random(),
@@ -220,17 +205,13 @@
     .await;
 }
 
+// TODO: fix https://github.com/mintlayer/mintlayer-core/issues/375
 #[tokio::test]
 async fn header_doesnt_attach_to_local_chain_mock_channel() {
     header_doesnt_attach_to_local_chain::<MakeChannelAddress, MockService<ChannelMockTransport>>(
         MockPeerId::random(),
     )
     .await;
-=======
-async fn header_doesnt_attach_to_local_chain_mock() {
-    header_doesnt_attach_to_local_chain::<MockService>(make_mock_addr(), MockPeerId::random())
-        .await;
->>>>>>> 5ef16624
 }
 
 // valid headers but they are not in order
@@ -273,7 +254,6 @@
 // TODO: fix https://github.com/mintlayer/mintlayer-core/issues/375
 #[tokio::test]
 #[cfg(not(target_os = "macos"))]
-<<<<<<< HEAD
 async fn headers_not_in_order_mock_tcp() {
     headers_not_in_order::<MakeTcpAddress, MockService<TcpMockTransport>>(MockPeerId::random())
         .await;
@@ -285,10 +265,6 @@
         MockPeerId::random(),
     )
     .await;
-=======
-async fn headers_not_in_order_mock() {
-    headers_not_in_order::<MockService>(make_mock_addr(), MockPeerId::random()).await;
->>>>>>> 5ef16624
 }
 
 // peer state is incorrect to be sending header responses
@@ -332,7 +308,6 @@
 // TODO: fix https://github.com/mintlayer/mintlayer-core/issues/375
 #[tokio::test]
 #[cfg(not(target_os = "macos"))]
-<<<<<<< HEAD
 async fn invalid_state_mock_tcp() {
     invalid_state::<MakeTcpAddress, MockService<TcpMockTransport>>(MockPeerId::random()).await;
 }
@@ -341,10 +316,6 @@
 async fn invalid_state_mock_channels() {
     invalid_state::<MakeChannelAddress, MockService<ChannelMockTransport>>(MockPeerId::random())
         .await;
-=======
-async fn invalid_state_mock() {
-    invalid_state::<MockService>(make_mock_addr(), MockPeerId::random()).await;
->>>>>>> 5ef16624
 }
 
 // peer doesn't exist
@@ -377,14 +348,7 @@
     peer_doesnt_exist::<MakeTcpAddress, MockService<TcpMockTransport>>(MockPeerId::random()).await;
 }
 
-// TODO: fix https://github.com/mintlayer/mintlayer-core/issues/375
-#[tokio::test]
-<<<<<<< HEAD
+#[tokio::test]
 async fn peer_doesnt_exist_mock_channels() {
     peer_doesnt_exist::<MakeChannelAddress, MockService<ChannelMockTransport>>(MockPeerId::random()).await;
-=======
-#[cfg(not(target_os = "macos"))]
-async fn peer_doesnt_exist_mock() {
-    peer_doesnt_exist::<MockService>(make_mock_addr(), MockPeerId::random()).await;
->>>>>>> 5ef16624
 }