--- conflicted
+++ resolved
@@ -43,11 +43,8 @@
     event::{PeerManagerEvent, SyncControlEvent},
     message::{self, Announcement, BlockResponse, SyncRequest, SyncResponse},
     net::{types::SyncingEvent, NetworkingService, SyncingMessagingService},
-<<<<<<< HEAD
     Result,
-=======
     utils::oneshot_nofail,
->>>>>>> db13c602
 };
 
 // TODO: FIXME: Move to the peer module.
@@ -158,7 +155,6 @@
         }
     }
 
-<<<<<<< HEAD
     /// Returns a receiver for the chainstate `NewTip` events.
     async fn subscribe_to_new_tip(&mut self) -> Result<mpsc::UnboundedReceiver<Id<Block>>> {
         let (sender, receiver) = mpsc::unbounded_channel();
@@ -170,16 +166,6 @@
                         let _ = sender.send(block_id).log_err_pfx("The new tip receiver closed");
                     }
                 },
-=======
-        self.send_request(
-            peer_id,
-            SyncRequest::HeaderListRequest(message::HeaderListRequest::new(locator.clone())),
-        )
-        .map(|_| {
-            self.peers.insert(
-                peer_id,
-                peer::PeerContext::new_with_locator(peer_id, locator),
->>>>>>> db13c602
             );
 
         self.chainstate_handle
@@ -203,7 +189,6 @@
         &mut self,
         peer_id: T::PeerId,
         request_id: T::PeerRequestId,
-<<<<<<< HEAD
         request: SyncRequest,
     ) -> Result<()> {
         match request {
@@ -214,15 +199,6 @@
                 self.handle_block_request(peer_id, request_id, request.into_block_ids()).await
             }
         }
-=======
-        locator: Locator,
-    ) -> crate::Result<()> {
-        log::debug!("send header response to peer {peer_id}, request_id: {request_id:?}");
-
-        // TODO: check if remote has already asked for these headers?
-        let headers = self.chainstate_handle.call(move |this| this.get_headers(locator)).await??;
-        self.send_header_response(request_id, headers)
->>>>>>> db13c602
     }
 
     // TODO: This shouldn't be public.
@@ -231,7 +207,6 @@
         &mut self,
         peer: T::PeerId,
         request_id: T::PeerRequestId,
-<<<<<<< HEAD
         locator: Locator,
     ) -> Result<()> {
         log::debug!("process header request (id {request_id:?}) from peer {peer}");
@@ -241,33 +216,6 @@
                 locator.len(),
                 self.p2p_config.max_locator_size.clone().into(),
             )));
-=======
-        headers: Vec<Id<Block>>,
-    ) -> crate::Result<()> {
-        ensure!(
-            headers.len() == 1,
-            P2pError::ProtocolError(ProtocolError::InvalidMessage),
-        );
-
-        // TODO: handle processing requests for multiple blocks
-        let block_id =
-            *headers.get(0).ok_or(P2pError::ProtocolError(ProtocolError::InvalidMessage))?;
-        ensure!(
-            self.peers.contains_key(&peer_id),
-            P2pError::PeerError(PeerError::PeerDoesntExist),
-        );
-
-        let block_result =
-            self.chainstate_handle.call(move |this| this.get_block(block_id)).await?;
-
-        match block_result {
-            Ok(Some(block)) => self.send_block_response(request_id, vec![block]),
-            Ok(None) => {
-                // TODO: check if remote has already asked for these headers?
-                Err(P2pError::ProtocolError(ProtocolError::InvalidMessage))
-            }
-            Err(err) => Err(P2pError::ChainstateError(err)),
->>>>>>> db13c602
         }
         log::trace!("locator: {locator:#?}");
 
@@ -335,7 +283,6 @@
     // TODO: This shouldn't be public.
     pub async fn handle_response(
         &mut self,
-<<<<<<< HEAD
         peer: T::PeerId,
         request_id: T::PeerRequestId,
         response: SyncResponse,
@@ -346,19 +293,6 @@
             }
             SyncResponse::BlockResponse(response) => {
                 self.handle_block_response(peer, request_id, response.into_block()).await
-=======
-        peer_id: T::PeerId,
-        headers: Vec<BlockHeader>,
-    ) -> crate::Result<()> {
-        match self.validate_header_response(&peer_id, headers).await {
-            Ok(Some(header)) => self.send_block_request(peer_id, header.get_id()),
-            Ok(None) => {
-                self.peers
-                    .get_mut(&peer_id)
-                    .ok_or(P2pError::PeerError(PeerError::PeerDoesntExist))?
-                    .set_state(peer::PeerSyncState::Idle);
-                Ok(())
->>>>>>> db13c602
             }
         }
     }
@@ -401,7 +335,6 @@
             .get_mut(&peer)
             .ok_or(P2pError::PeerError(PeerError::PeerDoesntExist))?;
 
-<<<<<<< HEAD
         // The first header must be connected to a known block.
         let prev_id = *headers
             .first()
@@ -415,28 +348,6 @@
             .is_none()
         {
             return Err(P2pError::ProtocolError(ProtocolError::DisconnectedHeaders));
-=======
-    /// Process block response
-    pub async fn process_block_response(
-        &mut self,
-        peer_id: T::PeerId,
-        blocks: Vec<Block>,
-    ) -> crate::Result<()> {
-        // TODO: remove the limitation of sending only one block, and allow sending multiple blocks (up to a cap)
-        ensure!(
-            blocks.len() == 1,
-            P2pError::ProtocolError(ProtocolError::InvalidMessage),
-        );
-
-        match self.validate_block_response(&peer_id, blocks).await {
-            Ok(Some(next_block)) => self.send_block_request(peer_id, next_block.get_id()),
-            Ok(None) => {
-                // last block from peer received, ask if peer knows of any new headers
-                let locator = self.chainstate_handle.call(|this| this.get_locator()).await??;
-                self.send_header_request(peer_id, locator)
-            }
-            Err(err) => Err(err),
->>>>>>> db13c602
         }
 
         let headers = self
@@ -509,7 +420,6 @@
 
     async fn handle_block_announcement(
         &mut self,
-<<<<<<< HEAD
         peer: T::PeerId,
         header: BlockHeader,
     ) -> Result<()> {
@@ -560,67 +470,6 @@
     /// Registers the connected peer by creating a context for it.
     pub async fn register_peer(&mut self, peer: T::PeerId) -> Result<()> {
         log::debug!("register peer {peer} to sync manager");
-=======
-        peer_id: T::PeerId,
-        result: crate::Result<()>,
-    ) -> crate::Result<()> {
-        match result {
-            Ok(_) => Ok(()),
-            Err(P2pError::ChannelClosed) => Err(P2pError::ChannelClosed),
-            Err(P2pError::ProtocolError(err)) => {
-                log::error!("Peer {peer_id} committed a protocol error: {err}");
-
-                let (tx, rx) = oneshot_nofail::channel();
-                self.tx_peer_manager
-                    .send(PeerManagerEvent::AdjustPeerScore(
-                        peer_id,
-                        err.ban_score(),
-                        tx,
-                    ))
-                    .map_err(P2pError::from)?;
-                rx.await.map_err(P2pError::from)?
-            }
-            Err(P2pError::ChainstateError(err)) => match err {
-                ChainstateError::ProcessBlockError(err) => {
-                    if err.ban_score() > 0 {
-                        let (tx, rx) = oneshot_nofail::channel();
-                        self.tx_peer_manager
-                            .send(PeerManagerEvent::AdjustPeerScore(
-                                peer_id,
-                                err.ban_score(),
-                                tx,
-                            ))
-                            .map_err(P2pError::from)?;
-                        let _ = rx.await.map_err(P2pError::from);
-                    }
-
-                    Ok(())
-                }
-                err => {
-                    log::error!("Peer {peer_id} caused a chainstate error: {err}");
-                    Ok(())
-                }
-            },
-            Err(P2pError::PeerError(err)) => {
-                log::error!("Peer error: {err}");
-                Ok(())
-            }
-            Err(err) => {
-                log::error!("Unexpected error occurred: {err}");
-
-                if err.ban_score() > 0 {
-                    // TODO: better abstraction over channels
-                    let (tx, rx) = oneshot_nofail::channel();
-                    self.tx_peer_manager
-                        .send(PeerManagerEvent::AdjustPeerScore(
-                            peer_id,
-                            err.ban_score(),
-                            tx,
-                        ))
-                        .map_err(P2pError::from)?;
-                    let _ = rx.await.map_err(P2pError::from);
-                }
->>>>>>> db13c602
 
         let locator = self.chainstate_handle.call(|this| this.get_locator()).await??;
         self.messaging_handle
@@ -657,7 +506,6 @@
         self.messaging_handle.make_announcement(Announcement::Block(header)).await
     }
 
-<<<<<<< HEAD
     /// Handles an error occurred during request/response processing.
     ///
     /// There are three possible types of errors:
@@ -683,15 +531,6 @@
             // Fatal errors, simply propagate them to stop the sync manager.
             e @ (P2pError::ChannelClosed | P2pError::SubsystemFailure | P2pError::Other(_)) => {
                 Err(e)
-=======
-                    match self.chainstate_handle.call(move |this| this.get_block(block_id)).await?? {
-                        Some(block) => {
-                            let _ = self.peer_sync_handle.make_announcement(Announcement::Block(block)).log_err();
-                        }
-                        None => log::error!("CRITICAL: best block not available"),
-                    }
-                }
->>>>>>> db13c602
             }
         }
 
@@ -764,47 +603,8 @@
         // }
     }
 
-<<<<<<< HEAD
     async fn adjust_peer_score(&mut self, peer: T::PeerId, score: u32, reason: &str) -> Result<()> {
         log::debug!("Adjusting the '{peer}' peer score by {score}. {reason}");
-=======
-    async fn process_block_announcement(
-        &mut self,
-        peer_id: T::PeerId,
-        block: Block,
-    ) -> crate::Result<()> {
-        let result = match self
-            .chainstate_handle
-            .call(move |this| this.preliminary_block_check(block))
-            .await?
-        {
-            Ok(block) => {
-                self.chainstate_handle
-                    .call_mut(move |this| this.process_block(block, chainstate::BlockSource::Peer))
-                    .await?
-            }
-            Err(err) => Err(err),
-        };
-
-        let score = match result {
-            Ok(_) => 0,
-            Err(e) => match e {
-                ChainstateError::FailedToInitializeChainstate(_) => 0,
-                ChainstateError::ProcessBlockError(err) => err.ban_score(),
-                ChainstateError::FailedToReadProperty(_) => 0,
-                ChainstateError::BootstrapError(_) => 0,
-            },
-        };
-
-        if score > 0 {
-            // TODO: better abstraction over channels
-            let (tx, rx) = oneshot_nofail::channel();
-            self.tx_peer_manager
-                .send(PeerManagerEvent::AdjustPeerScore(peer_id, score, tx))
-                .map_err(P2pError::from)?;
-            let _ = rx.await.map_err(P2pError::from)?;
-        }
->>>>>>> db13c602
 
         let (sender, receiver) = oneshot::channel();
         // Sending can only fail if the channel is closed that can only occurs on shutdown.
