// Copyright (c) 2021-2022 RBB S.r.l
// opensource@mintlayer.org
// SPDX-License-Identifier: MIT
// Licensed under the MIT License;
// you may not use this file except in compliance with the License.
// You may obtain a copy of the License at
//
// 	http://spdx.org/licenses/MIT
//
// Unless required by applicable law or agreed to in writing, software
// distributed under the License is distributed on an "AS IS" BASIS,
// WITHOUT WARRANTIES OR CONDITIONS OF ANY KIND, either express or implied.
// See the License for the specific language governing permissions and
// limitations under the License.
//
// Author(s): A. Altonen

#![allow(clippy::unwrap_used)]

use chainstate::{
    chainstate_interface::ChainstateInterface, make_chainstate, BlockSource, ChainstateConfig,
};
use common::{
    chain::{
        block::{timestamp::BlockTimestamp, Block, ConsensusData},
        config::ChainConfig,
        signature::inputsig::InputWitness,
        tokens::OutputValue,
        transaction::Transaction,
        Destination, GenBlock, GenBlockId, Genesis, OutPointSourceId, OutputPurpose, TxInput,
        TxOutput,
    },
    primitives::{time, Amount, Id, Idable},
};
use crypto::random::SliceRandom;
use libp2p::Multiaddr;
use std::net::SocketAddr;
use std::sync::Arc;
use tokio::net::{TcpListener, TcpStream};

pub fn make_libp2p_addr() -> Multiaddr {
    "/ip6/::1/tcp/0".parse().unwrap()
}

pub fn make_mock_addr() -> SocketAddr {
    "[::1]:0".parse().unwrap()
}

pub async fn get_two_connected_sockets() -> (TcpStream, TcpStream) {
    let addr = make_mock_addr();
    let server = TcpListener::bind(addr).await.unwrap();
    let peer_fut = TcpStream::connect(server.local_addr().unwrap());

    let (res1, res2) = tokio::join!(server.accept(), peer_fut);
    (res1.unwrap().0, res2.unwrap())
}

pub async fn get_tcp_socket() -> TcpStream {
    let port: u16 = portpicker::pick_unused_port().expect("No ports free");
    let addr: SocketAddr = format!("[::1]:{}", port).parse().unwrap();
    let server = TcpListener::bind(addr).await.unwrap();

    tokio::spawn(async move {
        loop {
            let _ = server.accept().await.unwrap();
        }
    });

    TcpStream::connect(addr).await.unwrap()
}

pub type ChainstateHandle = subsystem::Handle<Box<dyn ChainstateInterface + 'static>>;

#[derive(Debug, Clone, PartialEq, Eq)]
pub struct TestBlockInfo {
    pub(crate) txns: Vec<(OutPointSourceId, Vec<TxOutput>)>,
    pub(crate) id: Id<GenBlock>,
}

impl TestBlockInfo {
    pub fn from_block(blk: &Block) -> Self {
        let txns = blk
            .transactions()
            .iter()
            .map(|tx| {
                (
                    OutPointSourceId::Transaction(tx.get_id()),
                    tx.outputs().clone(),
                )
            })
            .collect();
        let id = blk.get_id().into();
        Self { txns, id }
    }

    pub fn from_genesis(genesis: &Genesis) -> Self {
        let id: Id<GenBlock> = genesis.get_id().into();
        let outsrc = OutPointSourceId::BlockReward(id);
        let txns = vec![(outsrc, genesis.utxos().to_vec())];
        Self { txns, id }
    }

    pub async fn from_id(ci: &ChainstateHandle, config: &ChainConfig, id: Id<GenBlock>) -> Self {
        match id.classify(config) {
            GenBlockId::Genesis(_) => Self::from_genesis(config.genesis_block()),
            GenBlockId::Block(id) => {
                let block = ci.call(move |this| this.get_block(id)).await.unwrap().unwrap();
                Self::from_block(&block.unwrap())
            }
        }
    }

    pub async fn from_tip(handle: &ChainstateHandle, config: &ChainConfig) -> Self {
        let id = handle.call(move |this| this.get_best_block_id()).await.unwrap().unwrap();
        Self::from_id(handle, config, id).await
    }
}

fn create_utxo_data(
    outsrc: OutPointSourceId,
    index: usize,
    output: &TxOutput,
) -> Option<(TxInput, TxOutput)> {
    let output_value = match output.value() {
        OutputValue::Coin(coin) => *coin,
<<<<<<< HEAD
        OutputValue::Token(_) => return None,
=======
>>>>>>> 319da836
    };
    let new_value = (output_value - Amount::from_atoms(1)).unwrap();
    if new_value == Amount::from_atoms(0) {
        return None;
    }
    Some((
        TxInput::new(outsrc, index as u32, nosig_random_witness()),
        TxOutput::new(
            OutputValue::Coin(new_value),
            OutputPurpose::Transfer(anyonecanspend_address()),
        ),
    ))
}

fn produce_test_block(config: &ChainConfig, prev_block: TestBlockInfo) -> Block {
    produce_test_block_with_consensus_data(config, prev_block, ConsensusData::None)
}

fn produce_test_block_with_consensus_data(
    _config: &ChainConfig,
    prev_block: TestBlockInfo,
    consensus_data: ConsensusData,
) -> Block {
    // For each output we create a new input and output that will placed into a new block.
    // If value of original output is less than 1 then output will disappear in a new block.
    // Otherwise, value will be decreasing for 1.
    let (inputs, outputs): (Vec<TxInput>, Vec<TxOutput>) = prev_block
        .txns
        .into_iter()
        .flat_map(|(outsrc, outs)| create_new_outputs(outsrc, &outs))
        .unzip();

    Block::new(
        vec![Transaction::new(0, inputs, outputs, 0).expect("not to fail")],
        prev_block.id,
        BlockTimestamp::from_duration_since_epoch(time::get()),
        consensus_data,
    )
    .expect("not to fail")
}

fn create_new_outputs(srcid: OutPointSourceId, outs: &[TxOutput]) -> Vec<(TxInput, TxOutput)> {
    outs.iter()
        .enumerate()
        .filter_map(move |(index, output)| create_utxo_data(srcid.clone(), index, output))
        .collect()
}

fn nosig_random_witness() -> InputWitness {
    let mut rng = crypto::random::make_pseudo_rng();
    let mut data: Vec<u8> = (1..100).collect();
    data.shuffle(&mut rng);

    InputWitness::NoSignature(Some(data))
}

fn anyonecanspend_address() -> Destination {
    Destination::AnyoneCanSpend
}

pub async fn start_chainstate(
    chain_config: Arc<ChainConfig>,
) -> subsystem::Handle<Box<dyn ChainstateInterface>> {
    let storage = chainstate_storage::Store::new_empty().unwrap();
    let mut man = subsystem::Manager::new("TODO");
    let handle = man.add_subsystem(
        "chainstate",
        make_chainstate(
            chain_config,
            ChainstateConfig::new(),
            storage,
            None,
            Default::default(),
        )
        .unwrap(),
    );
    tokio::spawn(async move { man.main().await });
    handle
}

pub fn create_block(config: Arc<ChainConfig>, parent: TestBlockInfo) -> Block {
    produce_test_block(&config, parent)
}

pub fn create_n_blocks(
    config: Arc<ChainConfig>,
    mut prev: TestBlockInfo,
    nblocks: usize,
) -> Vec<Block> {
    let mut blocks: Vec<Block> = Vec::new();

    for _ in 0..nblocks {
        let block = create_block(Arc::clone(&config), prev);
        prev = TestBlockInfo::from_block(&block);
        blocks.push(block.clone());
    }

    blocks
}

pub async fn import_blocks(
    handle: &subsystem::Handle<Box<dyn ChainstateInterface>>,
    blocks: Vec<Block>,
) {
    for block in blocks.into_iter() {
        let _res = handle
            .call_mut(move |this| this.process_block(block, BlockSource::Local))
            .await
            .unwrap();
    }
}

pub async fn add_more_blocks(
    config: Arc<ChainConfig>,
    handle: &subsystem::Handle<Box<dyn ChainstateInterface>>,
    nblocks: usize,
) {
    let id = handle.call(move |this| this.get_best_block_id()).await.unwrap().unwrap();
    let base_block = match id.classify(&config) {
        GenBlockId::Genesis(_id) => TestBlockInfo::from_genesis(config.genesis_block()),
        GenBlockId::Block(id) => {
            let best_block = handle.call(move |this| this.get_block(id)).await.unwrap().unwrap();
            TestBlockInfo::from_block(&best_block.unwrap())
        }
    };

    let blocks = create_n_blocks(config, base_block, nblocks);
    import_blocks(handle, blocks).await;
}<|MERGE_RESOLUTION|>--- conflicted
+++ resolved
@@ -123,10 +123,7 @@
 ) -> Option<(TxInput, TxOutput)> {
     let output_value = match output.value() {
         OutputValue::Coin(coin) => *coin,
-<<<<<<< HEAD
         OutputValue::Token(_) => return None,
-=======
->>>>>>> 319da836
     };
     let new_value = (output_value - Amount::from_atoms(1)).unwrap();
     if new_value == Amount::from_atoms(0) {
