use common::chain::block::block_index::BlockIndex;
use common::chain::block::Block;
use common::chain::transaction::{Transaction, TxMainChainIndex, TxMainChainPosition};
use common::chain::OutPointSourceId;
use common::primitives::{BlockHeight, Id, Idable};
use parity_scale_codec::{Codec, Decode, DecodeAll, Encode};
use storage::traits::{self, MapMut, MapRef, TransactionRo, TransactionRw};

use crate::{BlockchainStorage, BlockchainStorageRead, BlockchainStorageWrite, Transactional};

mod well_known {
    use super::{Block, Codec, Id};

    /// Pre-defined database keys
    pub trait Entry {
        /// Key for this entry
        const KEY: &'static [u8];
        /// Value type for this entry
        type Value: Codec;
    }

    macro_rules! declare_entry {
        ($name:ident: $type:ty) => {
            pub struct $name;
            impl Entry for $name {
                const KEY: &'static [u8] = stringify!($name).as_bytes();
                type Value = $type;
            }
        };
    }

    declare_entry!(StoreVersion: u32);
    declare_entry!(BestBlockId: Id<Block>);
}

storage::decl_schema! {
    // Database schema for blockchain storage
    Schema {
        // Storage for individual values.
        pub DBValue: Single,
        // Storage for blocks.
        pub DBBlock: Single,
        // Store tag for blocks indexes.
        pub DBBlockIndex: Single,
        // Storage for transaction indices.
        pub DBTxIndex: Single,
        // Storage for block IDs indexed by block height.
        pub DBBlockByHeight: Single,
    }
}

type StoreImpl = storage::Store<Schema>;
type RoTxImpl<'tx> = <StoreImpl as traits::Transactional<'tx, Schema>>::TransactionRo;
type RwTxImpl<'tx> = <StoreImpl as traits::Transactional<'tx, Schema>>::TransactionRw;

/// Persistent store for blockchain data
#[derive(Clone)]
pub struct Store(StoreImpl);

/// Store for blockchain data
impl Store {
    /// New empty storage
    pub fn new_empty() -> crate::Result<Self> {
        let mut store = Self(storage::Store::default());
        store.set_storage_version(1)?;
        Ok(store)
    }
}

impl<'tx> crate::Transactional<'tx> for Store {
    type TransactionRo = StoreTx<RoTxImpl<'tx>>;
    type TransactionRw = StoreTx<RwTxImpl<'tx>>;

    fn transaction_ro<'st: 'tx>(&'st self) -> Self::TransactionRo {
        StoreTx(traits::Transactional::transaction_ro(&self.0))
    }

    fn transaction_rw<'st: 'tx>(&'st self) -> Self::TransactionRw {
        StoreTx(traits::Transactional::transaction_rw(&self.0))
    }
}

impl BlockchainStorage for Store {}

macro_rules! delegate_to_transaction {
    ($(fn $f:ident $args:tt -> $ret:ty;)*) => {
        $(delegate_to_transaction!(@SELF [$f ($ret)] $args);)*
    };
    (@SELF $done:tt (&self $(, $($rest:tt)*)?)) => {
        delegate_to_transaction!(
            @BODY transaction_ro (Ok) $done ($($($rest)*)?)
        );
    };
    (@SELF $done:tt (&mut self $(, $($rest:tt)*)?)) => {
        delegate_to_transaction!(
            @BODY transaction_rw (storage::commit) mut $done ($($($rest)*)?)
        );
    };
    (@BODY $txfunc:ident ($commit:path) $($mut:ident)?
        [$f:ident ($ret:ty)]
        ($($arg:ident: $aty:ty),* $(,)?)
    ) => {
        fn $f(&$($mut)? self $(, $arg: $aty)*) -> $ret {
            #[allow(clippy::needless_question_mark)]
            self.$txfunc().run(|tx| $commit(tx.$f($($arg),*)?))
        }
    };
}

impl BlockchainStorageRead for Store {
    delegate_to_transaction! {
        fn get_storage_version(&self) -> crate::Result<u32>;
        fn get_best_block_id(&self) -> crate::Result<Option<Id<Block>>>;
        fn get_block_index(&self, id: &Id<Block>) -> crate::Result<Option<BlockIndex>>;
        fn get_block(&self, id: Id<Block>) -> crate::Result<Option<Block>>;

        fn get_mainchain_tx_index(
            &self,
            tx_id: &OutPointSourceId,
        ) -> crate::Result<Option<TxMainChainIndex>>;

        fn get_mainchain_tx_by_position(
            &self,
            tx_index: &TxMainChainPosition,
        ) -> crate::Result<Option<Transaction>>;

        fn get_block_id_by_height(
            &self,
            height: &BlockHeight,
        ) -> crate::Result<Option<Id<Block>>>;
    }
}

impl BlockchainStorageWrite for Store {
    delegate_to_transaction! {
        fn set_storage_version(&mut self, version: u32) -> crate::Result<()>;
        fn set_best_block_id(&mut self, id: &Id<Block>) -> crate::Result<()>;
        fn set_block_index(&mut self, block_index: &BlockIndex) -> crate::Result<()>;
        fn add_block(&mut self, block: &Block) -> crate::Result<()>;
        fn del_block(&mut self, id: Id<Block>) -> crate::Result<()>;

        fn set_mainchain_tx_index(
            &mut self,
            tx_id: &OutPointSourceId,
            tx_index: &TxMainChainIndex,
        ) -> crate::Result<()>;

        fn del_mainchain_tx_index(&mut self, tx_id: &OutPointSourceId) -> crate::Result<()>;

        fn set_block_id_at_height(
            &mut self,
            height: &BlockHeight,
            block_id: &Id<Block>,
        ) -> crate::Result<()>;

        fn del_block_id_at_height(&mut self, height: &BlockHeight) -> crate::Result<()>;
    }
}

/// A wrapper around a storage transaction type
pub struct StoreTx<T>(T);

/// Blockchain data storage transaction
impl<Tx: for<'a> traits::GetMapRef<'a, Schema>> BlockchainStorageRead for StoreTx<Tx> {
    fn get_storage_version(&self) -> crate::Result<u32> {
        self.read_value::<well_known::StoreVersion>().map(|v| v.unwrap_or_default())
    }

    fn get_block_index(&self, id: &Id<Block>) -> crate::Result<Option<BlockIndex>> {
        self.read::<DBBlockIndex, _, _>(id.as_ref())
    }

    /// Get the hash of the best block
    fn get_best_block_id(&self) -> crate::Result<Option<Id<Block>>> {
        self.read_value::<well_known::BestBlockId>()
    }

    fn get_block(&self, id: Id<Block>) -> crate::Result<Option<Block>> {
        self.read::<DBBlock, _, _>(id.as_ref())
    }

    fn get_mainchain_tx_index(
        &self,
        tx_id: &OutPointSourceId,
    ) -> crate::Result<Option<TxMainChainIndex>> {
<<<<<<< HEAD
        self.read::<DBTxIndex, _, _>(tx_id.as_ref())
=======
        self.read::<DBTxIndices, _, _>(&tx_id.encode())
>>>>>>> 575d3b96
    }

    fn get_mainchain_tx_by_position(
        &self,
        tx_index: &TxMainChainPosition,
    ) -> crate::Result<Option<Transaction>> {
        let block_id = tx_index.get_block_id();
        match self.0.get::<DBBlock, _>().get(block_id.as_ref()) {
            Err(e) => Err(e.into()),
            Ok(None) => Ok(None),
            Ok(Some(block)) => {
                let begin = tx_index.get_byte_offset_in_block() as usize;
                let end = begin + tx_index.get_serialized_size() as usize;
                let tx = block.get(begin..end).expect("Transaction outside of block range");
                let tx = Transaction::decode_all(tx).expect("Invalid tx encoding in DB");
                Ok(Some(tx))
            }
        }
    }

    fn get_block_id_by_height(&self, height: &BlockHeight) -> crate::Result<Option<Id<Block>>> {
        self.read::<DBBlockByHeight, _, _>(&height.encode())
    }
}

impl<Tx: for<'a> traits::GetMapMut<'a, Schema>> BlockchainStorageWrite for StoreTx<Tx> {
    fn set_storage_version(&mut self, version: u32) -> crate::Result<()> {
        self.write_value::<well_known::StoreVersion>(&version)
    }

    fn set_best_block_id(&mut self, id: &Id<Block>) -> crate::Result<()> {
        self.write_value::<well_known::BestBlockId>(id)
    }

    fn add_block(&mut self, block: &Block) -> crate::Result<()> {
        self.write::<DBBlock, _, _>(block.get_id().encode(), block)
    }

    fn del_block(&mut self, id: Id<Block>) -> crate::Result<()> {
        self.0.get_mut::<DBBlock, _>().del(id.as_ref()).map_err(Into::into)
    }

    fn set_block_index(&mut self, block_index: &BlockIndex) -> crate::Result<()> {
        self.write::<DBBlockIndex, _, _>(block_index.get_block_id().encode(), block_index)
    }

    fn set_mainchain_tx_index(
        &mut self,
        tx_id: &OutPointSourceId,
        tx_index: &TxMainChainIndex,
    ) -> crate::Result<()> {
        self.write::<DBTxIndex, _, _>(tx_id.encode(), tx_index)
    }

<<<<<<< HEAD
    fn del_mainchain_tx_index(&mut self, tx_id: &Id<Transaction>) -> crate::Result<()> {
        self.0.get_mut::<DBTxIndex, _>().del(tx_id.as_ref()).map_err(Into::into)
=======
    fn del_mainchain_tx_index(&mut self, tx_id: &OutPointSourceId) -> crate::Result<()> {
        self.0.get_mut::<DBTxIndices, _>().del(&tx_id.encode()).map_err(Into::into)
>>>>>>> 575d3b96
    }

    fn set_block_id_at_height(
        &mut self,
        height: &BlockHeight,
        block_id: &Id<Block>,
    ) -> crate::Result<()> {
        self.write::<DBBlockByHeight, _, _>(height.encode(), block_id)
    }

    fn del_block_id_at_height(&mut self, height: &BlockHeight) -> crate::Result<()> {
        self.0.get_mut::<DBBlockByHeight, _>().del(&height.encode()).map_err(Into::into)
    }
}

impl<'a, Tx: traits::GetMapRef<'a, Schema>> StoreTx<Tx> {
    // Read a value from the database and decode it
    fn read<DBIdx, I, T>(&'a self, key: &[u8]) -> crate::Result<Option<T>>
    where
        DBIdx: storage::schema::DBIndex<Kind = storage::schema::Single>,
        Schema: storage::schema::HasDBIndex<DBIdx, I>,
        T: Decode,
    {
        let col = self.0.get::<DBIdx, I>();
        let data = col.get(key).map_err(crate::Error::from)?;
        Ok(data.map(|d| T::decode_all(d).expect("Cannot decode a database value")))
    }

    // Read a value for a well-known entry
    fn read_value<E: well_known::Entry>(&'a self) -> crate::Result<Option<E::Value>> {
        self.read::<DBValue, _, _>(E::KEY)
    }
}

impl<'a, Tx: traits::GetMapMut<'a, Schema>> StoreTx<Tx> {
    // Encode a value and write it to the database
    fn write<DBIdx, I, T>(&'a mut self, key: Vec<u8>, value: &T) -> crate::Result<()>
    where
        DBIdx: storage::schema::DBIndex<Kind = storage::schema::Single>,
        Schema: storage::schema::HasDBIndex<DBIdx, I>,
        T: Encode,
    {
        self.0.get_mut::<DBIdx, I>().put(key, value.encode()).map_err(Into::into)
    }

    // Write a value for a well-known entry
    fn write_value<E: well_known::Entry>(&'a mut self, val: &E::Value) -> crate::Result<()> {
        self.write::<DBValue, _, _>(E::KEY.to_vec(), val)
    }
}

impl<T: traits::TransactionRw<Error = storage::Error>> traits::TransactionRw for StoreTx<T> {
    type Error = crate::Error;

    fn commit(self) -> crate::Result<()> {
        self.0.commit().map_err(Into::into)
    }

    fn abort(self) -> crate::Result<()> {
        self.0.abort().map_err(Into::into)
    }
}

impl<T: traits::TransactionRo<Error = storage::Error>> traits::TransactionRo for StoreTx<T> {
    type Error = crate::Error;

    fn finalize(self) -> crate::Result<()> {
        self.0.finalize().map_err(Into::into)
    }
}

#[cfg(test)]
mod test {
    use super::*;

    #[test]
    fn test_storage_get_default_version_in_tx() {
        common::concurrency::model(|| {
            let store = Store::new_empty().unwrap();
            let vtx = store.transaction_ro().run(|tx| tx.get_storage_version()).unwrap();
            let vst = store.get_storage_version().unwrap();
            assert_eq!(vtx, 1, "Default storage version wrong");
            assert_eq!(vtx, vst, "Transaction and non-transaction inconsistency");
        })
    }

    #[test]
    #[cfg(not(loom))]
    fn test_storage_manipulation() {
        use common::{chain::{SpendablePosition, block::ConsensusData}, primitives::H256};

        // Prepare some test data
        let tx0 = Transaction::new(0xaabbccdd, vec![], vec![], 12).unwrap();
        let tx1 = Transaction::new(0xbbccddee, vec![], vec![], 34).unwrap();
        let block0 = Block::new(
            vec![tx0.clone()],
            Some(Id::new(&H256::default())),
            12,
            ConsensusData::None,
        )
        .unwrap();
        let block1 = Block::new(
            vec![tx1.clone()],
            Some(Id::new(&block0.get_id().get())),
            34,
            ConsensusData::None,
        )
        .unwrap();

        // Set up the store
        let mut store = Store::new_empty().unwrap();

        // Storage version manipulation
        assert_eq!(store.get_storage_version(), Ok(1));
        assert_eq!(store.set_storage_version(2), Ok(()));
        assert_eq!(store.get_storage_version(), Ok(2));

        // Storte is now empty, the block is not there
        assert_eq!(store.get_block(block0.get_id()), Ok(None));

        // Insert the first block and check it is there
        assert_eq!(store.add_block(&block0), Ok(()));
        assert_eq!(&store.get_block(block0.get_id()).unwrap().unwrap(), &block0);

        // Insert, remove, and reinsert the second block
        assert_eq!(store.get_block(block1.get_id()), Ok(None));
        assert_eq!(store.add_block(&block1), Ok(()));
        assert_eq!(&store.get_block(block0.get_id()).unwrap().unwrap(), &block0);
        assert_eq!(store.del_block(block1.get_id()), Ok(()));
        assert_eq!(store.get_block(block1.get_id()), Ok(None));
        assert_eq!(store.add_block(&block1), Ok(()));
        assert_eq!(&store.get_block(block0.get_id()).unwrap().unwrap(), &block0);

        // Test the transaction extraction from a block
        let enc_tx0 = tx0.encode();
        let enc_block0 = block0.encode();
        let offset_tx0 = enc_block0
            .windows(enc_tx0.len())
            .enumerate()
            .find_map(|(i, d)| (d == enc_tx0).then(|| i))
            .unwrap();
        assert!(
            &enc_block0[offset_tx0..].starts_with(&enc_tx0),
            "Transaction format has changed, adjust the offset in this test",
        );
        let pos_tx0 =
            TxMainChainPosition::new(block0.get_id(), offset_tx0 as u32, enc_tx0.len() as u32);
        assert_eq!(
            &store.get_mainchain_tx_by_position(&pos_tx0).unwrap().unwrap(),
            &tx0
        );

        // Test setting and retrieving best chain id
        assert_eq!(store.get_best_block_id(), Ok(None));
        assert_eq!(store.set_best_block_id(&block0.get_id()), Ok(()));
        assert_eq!(store.get_best_block_id(), Ok(Some(block0.get_id())));
        assert_eq!(store.set_best_block_id(&block1.get_id()), Ok(()));
        assert_eq!(store.get_best_block_id(), Ok(Some(block1.get_id())));

        // Chain index operations
        let idx_tx0 = TxMainChainIndex::new(pos_tx0.into(), 1).expect("Tx index creation failed");
        let out_id_tx0 = OutPointSourceId::from(tx0.get_id());
        assert_eq!(store.get_mainchain_tx_index(&out_id_tx0), Ok(None));
        assert_eq!(store.set_mainchain_tx_index(&out_id_tx0, &idx_tx0), Ok(()));
        assert_eq!(
            store.get_mainchain_tx_index(&out_id_tx0),
            Ok(Some(idx_tx0.clone()))
        );
        assert_eq!(store.del_mainchain_tx_index(&out_id_tx0), Ok(()));
        assert_eq!(store.get_mainchain_tx_index(&out_id_tx0), Ok(None));
        assert_eq!(store.set_mainchain_tx_index(&out_id_tx0, &idx_tx0), Ok(()));

        // Retrieve transactions by ID using the index
        assert_eq!(
            store.get_mainchain_tx_index(&OutPointSourceId::from(tx1.get_id())),
            Ok(None)
        );
        if let Ok(Some(index)) = store.get_mainchain_tx_index(&out_id_tx0) {
            if let SpendablePosition::Transaction(ref p) = index.get_position() {
                assert_eq!(store.get_mainchain_tx_by_position(p), Ok(Some(tx0)));
            } else {
                unreachable!();
            };
        } else {
            unreachable!();
        }
    }

    #[test]
    fn get_set_transactions() {
        common::concurrency::model(|| {
            // Set up the store and initialize the version to 2
            let mut store = Store::new_empty().unwrap();
            assert_eq!(store.set_storage_version(2), Ok(()));

            // Concurrently bump version and run a transactiomn that reads the version twice.
            let thr1 = {
                let store = Store::clone(&store);
                common::thread::spawn(move || {
                    let _ = store.transaction_rw().run(|tx| {
                        let v = tx.get_storage_version()?;
                        tx.set_storage_version(v + 1)?;
                        storage::commit(())
                    });
                })
            };
            let thr0 = {
                let store = Store::clone(&store);
                common::thread::spawn(move || {
                    let tx_result = store.transaction_ro().run(|tx| {
                        let v1 = tx.get_storage_version()?;
                        let v2 = tx.get_storage_version()?;
                        assert!([2, 3].contains(&v1));
                        assert_eq!(v1, v2, "Version query in a transaction inconsistent");
                        Ok(())
                    });
                    assert!(tx_result.is_ok());
                })
            };

            let _ = thr0.join();
            let _ = thr1.join();
            assert_eq!(store.get_storage_version(), Ok(3));
        })
    }

    #[test]
    fn test_storage_transactions() {
        common::concurrency::model(|| {
            // Set up the store and initialize the version to 2
            let mut store = Store::new_empty().unwrap();
            assert_eq!(store.set_storage_version(2), Ok(()));

            // Concurrently bump version by 3 and 5 in two separate threads
            let thr0 = {
                let store = Store::clone(&store);
                common::thread::spawn(move || {
                    let tx_result = store.transaction_rw().run(|tx| {
                        let v = tx.get_storage_version()?;
                        tx.set_storage_version(v + 3)?;
                        storage::commit(())
                    });
                    assert!(tx_result.is_ok());
                })
            };
            let thr1 = {
                let store = Store::clone(&store);
                common::thread::spawn(move || {
                    let tx_result = store.transaction_rw().run(|tx| {
                        let v = tx.get_storage_version()?;
                        tx.set_storage_version(v + 5)?;
                        storage::commit(())
                    });
                    assert!(tx_result.is_ok());
                })
            };

            let _ = thr0.join();
            let _ = thr1.join();
            assert_eq!(store.get_storage_version(), Ok(10));
        })
    }

    #[test]
    fn test_storage_transactions_with_result_check() {
        common::concurrency::model(|| {
            // Set up the store and initialize the version to 2
            let mut store = Store::new_empty().unwrap();
            assert_eq!(store.set_storage_version(2), Ok(()));

            // Concurrently bump version by 3 and 5 in two separate threads
            let thr0 = {
                let store = Store::clone(&store);
                common::thread::spawn(move || {
                    let mut tx = store.transaction_rw();
                    let v = tx.get_storage_version().unwrap();
                    assert!(tx.set_storage_version(v + 3).is_ok());
                    assert!(tx.commit().is_ok());
                })
            };
            let thr1 = {
                let store = Store::clone(&store);
                common::thread::spawn(move || {
                    let mut tx = store.transaction_rw();
                    let v = tx.get_storage_version().unwrap();
                    assert!(tx.set_storage_version(v + 5).is_ok());
                    assert!(tx.commit().is_ok());
                })
            };

            let _ = thr0.join();
            let _ = thr1.join();
            assert_eq!(store.get_storage_version(), Ok(10));
        })
    }
}<|MERGE_RESOLUTION|>--- conflicted
+++ resolved
@@ -183,11 +183,7 @@
         &self,
         tx_id: &OutPointSourceId,
     ) -> crate::Result<Option<TxMainChainIndex>> {
-<<<<<<< HEAD
-        self.read::<DBTxIndex, _, _>(tx_id.as_ref())
-=======
-        self.read::<DBTxIndices, _, _>(&tx_id.encode())
->>>>>>> 575d3b96
+        self.read::<DBTxIndex, _, _>(&tx_id.encode())
     }
 
     fn get_mainchain_tx_by_position(
@@ -242,13 +238,8 @@
         self.write::<DBTxIndex, _, _>(tx_id.encode(), tx_index)
     }
 
-<<<<<<< HEAD
-    fn del_mainchain_tx_index(&mut self, tx_id: &Id<Transaction>) -> crate::Result<()> {
-        self.0.get_mut::<DBTxIndex, _>().del(tx_id.as_ref()).map_err(Into::into)
-=======
     fn del_mainchain_tx_index(&mut self, tx_id: &OutPointSourceId) -> crate::Result<()> {
-        self.0.get_mut::<DBTxIndices, _>().del(&tx_id.encode()).map_err(Into::into)
->>>>>>> 575d3b96
+        self.0.get_mut::<DBTxIndex, _>().del(&tx_id.encode()).map_err(Into::into)
     }
 
     fn set_block_id_at_height(
@@ -338,7 +329,10 @@
     #[test]
     #[cfg(not(loom))]
     fn test_storage_manipulation() {
-        use common::{chain::{SpendablePosition, block::ConsensusData}, primitives::H256};
+        use common::{
+            chain::{block::ConsensusData, SpendablePosition},
+            primitives::H256,
+        };
 
         // Prepare some test data
         let tx0 = Transaction::new(0xaabbccdd, vec![], vec![], 12).unwrap();
