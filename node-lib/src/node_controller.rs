// Copyright (c) 2023 RBB S.r.l
// opensource@mintlayer.org
// SPDX-License-Identifier: MIT
// Licensed under the MIT License;
// you may not use this file except in compliance with the License.
// You may obtain a copy of the License at
//
// https://github.com/mintlayer/mintlayer-core/blob/master/LICENSE
//
// Unless required by applicable law or agreed to in writing, software
// distributed under the License is distributed on an "AS IS" BASIS,
// WITHOUT WARRANTIES OR CONDITIONS OF ANY KIND, either express or implied.
// See the License for the specific language governing permissions and
// limitations under the License.

use std::{fmt::Debug, net::SocketAddr};

use blockprod::interface::blockprod_interface::BlockProductionInterface;
use chainstate_launcher::ChainstateInterface;
use mempool::MempoolInterface;
use p2p::interface::p2p_interface::P2pInterface;
use subsystem::{manager::ShutdownTrigger, Handle};

#[derive(Debug, Clone)]
pub struct RuntimeInfo {
    pub rpc_http_address: Option<SocketAddr>,
    pub rpc_websocket_address: Option<SocketAddr>,
}

/// Controller for the node subsystems.
/// It contains handles to the subsystems to be used by components
/// that are meant to control a new, such as a CLI, GUI or similar.
#[derive(Clone)]
pub struct NodeController {
    pub shutdown_trigger: ShutdownTrigger,
    pub chainstate: Handle<Box<dyn ChainstateInterface>>,
    pub mempool: Handle<dyn MempoolInterface>,
    pub block_prod: Handle<Box<dyn BlockProductionInterface>>,
<<<<<<< HEAD
    pub p2p: Handle<dyn P2pInterface>,
=======
    pub p2p: Handle<Box<dyn P2pInterface>>,
    pub runtime_info: RuntimeInfo,
>>>>>>> 2e4b0ffd
}

impl Debug for NodeController {
    fn fmt(&self, f: &mut std::fmt::Formatter<'_>) -> std::fmt::Result {
        f.debug_struct("RemoteController (contents cannot be displayed)").finish()
    }
}<|MERGE_RESOLUTION|>--- conflicted
+++ resolved
@@ -36,12 +36,8 @@
     pub chainstate: Handle<Box<dyn ChainstateInterface>>,
     pub mempool: Handle<dyn MempoolInterface>,
     pub block_prod: Handle<Box<dyn BlockProductionInterface>>,
-<<<<<<< HEAD
     pub p2p: Handle<dyn P2pInterface>,
-=======
-    pub p2p: Handle<Box<dyn P2pInterface>>,
     pub runtime_info: RuntimeInfo,
->>>>>>> 2e4b0ffd
 }
 
 impl Debug for NodeController {
